apiVersion: operators.coreos.com/v1alpha1
kind: ClusterServiceVersion
metadata:
  annotations:
    alm-examples: |-
      [
        {
          "apiVersion": "argoproj.io/v1alpha1",
          "kind": "AppProject",
          "metadata": {
            "name": "example"
          },
          "spec": null
        },
        {
          "apiVersion": "argoproj.io/v1alpha1",
          "kind": "Application",
          "metadata": {
            "name": "example"
          },
          "spec": null
        },
        {
          "apiVersion": "argoproj.io/v1alpha1",
          "kind": "ApplicationSet",
          "metadata": {
            "name": "example"
          },
          "spec": null
        },
        {
          "apiVersion": "argoproj.io/v1alpha1",
          "kind": "ArgoCD",
          "metadata": {
            "name": "argocd"
          },
          "spec": {
            "controller": {
              "resources": {
                "limits": {
                  "cpu": "2000m",
                  "memory": "2048Mi"
                },
                "requests": {
                  "cpu": "250m",
                  "memory": "1024Mi"
                }
              }
            },
            "ha": {
              "enabled": false,
              "resources": {
                "limits": {
                  "cpu": "500m",
                  "memory": "256Mi"
                },
                "requests": {
                  "cpu": "250m",
                  "memory": "128Mi"
                }
              }
            },
            "rbac": {
              "defaultPolicy": "",
              "policy": "g, system:cluster-admins, role:admin\n",
              "scopes": "[groups]"
            },
            "redis": {
              "resources": {
                "limits": {
                  "cpu": "500m",
                  "memory": "256Mi"
                },
                "requests": {
                  "cpu": "250m",
                  "memory": "128Mi"
                }
              }
            },
            "repo": {
              "resources": {
                "limits": {
                  "cpu": "1000m",
                  "memory": "1024Mi"
                },
                "requests": {
                  "cpu": "250m",
                  "memory": "256Mi"
                }
              }
            },
            "resourceExclusions": "- apiGroups:\n  - tekton.dev\n  clusters:\n  - '*'\n  kinds:\n  - TaskRun\n  - PipelineRun        \n",
            "server": {
              "resources": {
                "limits": {
                  "cpu": "500m",
                  "memory": "256Mi"
                },
                "requests": {
                  "cpu": "125m",
                  "memory": "128Mi"
                }
              },
              "route": {
                "enabled": true
              }
            },
            "sso": {
              "dex": {
                "openShiftOAuth": true,
                "resources": {
                  "limits": {
                    "cpu": "500m",
                    "memory": "256Mi"
                  },
                  "requests": {
                    "cpu": "250m",
                    "memory": "128Mi"
                  }
                }
              },
              "provider": "dex"
            }
          }
        },
        {
          "apiVersion": "pipelines.openshift.io/v1alpha1",
          "kind": "GitopsService",
          "metadata": {
            "name": "gitopsservice-sample"
          },
          "spec": null
        }
      ]
    capabilities: Deep Insights
    console.openshift.io/plugins: '["gitops-plugin"]'
    containerImage: quay.io/redhat-developer/gitops-operator
    description: Enables teams to adopt GitOps principles for managing cluster configurations
      and application delivery across hybrid multi-cluster Kubernetes environments.
    operatorframework.io/cluster-monitoring: "true"
    operatorframework.io/suggested-namespace: openshift-gitops-operator
    operators.openshift.io/infrastructure-features: '["disconnected"]'
    operators.operatorframework.io/builder: operator-sdk-v1.10.0+git
    operators.operatorframework.io/project_layout: go.kubebuilder.io/v3
    repository: https://github.com/redhat-developer/gitops-operator
    support: Red Hat
  name: gitops-operator.v1.8.0
  namespace: placeholder
spec:
  apiservicedefinitions: {}
  customresourcedefinitions:
    owned:
    - kind: AnalysisRun
      name: analysisruns.argoproj.io
      version: v1alpha1
    - kind: AnalysisTemplate
      name: analysistemplates.argoproj.io
      version: v1alpha1
    - description: An Application is a group of Kubernetes resources as defined by
        a manifest.
      displayName: Application
      kind: Application
      name: applications.argoproj.io
      version: v1alpha1
    - description: ApplicationSet is the representation of an ApplicationSet controller
        deployment.
      kind: ApplicationSet
      name: applicationsets.argoproj.io
      version: v1alpha1
    - description: An AppProject is a logical grouping of Argo CD Applications.
      displayName: AppProject
      kind: AppProject
      name: appprojects.argoproj.io
      version: v1alpha1
    - description: Argo CD is the representation of an Argo CD deployment.
      displayName: Argo CD
      kind: ArgoCD
      name: argocds.argoproj.io
      resources:
      - kind: ArgoCD
        name: ""
        version: v1alpha1
      - kind: ConfigMap
        name: ""
        version: v1
      - kind: CronJob
        name: ""
        version: v1
      - kind: Deployment
        name: ""
        version: v1
      - kind: Ingress
        name: ""
        version: v1
      - kind: Job
        name: ""
        version: v1
      - kind: PersistentVolumeClaim
        name: ""
        version: v1
      - kind: Pod
        name: ""
        version: v1
      - kind: Prometheus
        name: ""
        version: v1
      - kind: ReplicaSet
        name: ""
        version: v1
      - kind: Route
        name: ""
        version: v1
      - kind: Secret
        name: ""
        version: v1
      - kind: Service
        name: ""
        version: v1
      - kind: ServiceMonitor
        name: ""
        version: v1
      - kind: StatefulSet
        name: ""
        version: v1
      version: v1alpha1
    - kind: ClusterAnalysisTemplate
      name: clusteranalysistemplates.argoproj.io
      version: v1alpha1
    - kind: Experiment
      name: experiments.argoproj.io
      version: v1alpha1
    - description: GitopsService is the Schema for the gitopsservices API
      displayName: Gitops Service
      kind: GitopsService
      name: gitopsservices.pipelines.openshift.io
      version: v1alpha1
    - kind: RolloutManager
      name: rolloutmanagers.argoproj.io
      version: v1alpha1
    - kind: Rollout
      name: rollouts.argoproj.io
      version: v1alpha1
  description: "Red Hat OpenShift GitOps is a declarative continuous delivery platform
    based on [Argo CD](https://argoproj.github.io/argo-cd/). It enables teams to adopt
    GitOps principles for managing cluster configurations and automating secure and
    repeatable application delivery across hybrid multi-cluster Kubernetes environments.
    Following GitOps and infrastructure as code principles, you can store the configuration
    of clusters and applications in Git repositories and use Git workflows to roll
    them out to the target clusters.\n\n## Features\n* Automated install and upgrades
    of Argo CD\n* Manual and automated configuration sync from Git repositories to
    target OpenShift and Kubernetes clusters\n* Support for the Helm and Kustomize
    templating tools\n* Configuration drift detection and visualization on live clusters\n*
    Audit trails of rollouts to the clusters\n* Monitoring and logging integration
    with OpenShift\n* Automated GitOps bootstrapping using Tekton and Argo CD with
    [GitOps Application Manager CLI](https://github.com/redhat-developer/kam)\n\n##
    Components\n* Argo CD 2.7.6\n* GitOps Application Manager CLI ([download](https://github.com/redhat-developer/kam/releases))\n\n##
    How to Install \nAfter installing the OpenShift GitOps operator, an instance  of
    Argo CD is installed in the `openshift-gitops` namespace which has sufficent privileges
    for managing cluster configurations. You can create additional Argo CD instances
    using the `ArgoCD` custom resource within the desired namespaces.\n```yaml\napiVersion:
    argoproj.io/v1alpha1\nkind: ArgoCD\nmetadata:\n  name: argocd\nspec:\n  server:\n
    \   route:\n      enabled: true\n```\n\nOpenShift GitOps is a layered product
    on top of OpenShift that enables teams to adopt GitOps principles for managing
    cluster configurations and automating secure and repeatable application delivery
    across hybrid multi-cluster Kubernetes environments. OpenShift GitOps is built
    around Argo CD as the core upstream project and assists customers to establish
    an end-to-end application delivery workflow on GitOps principles.\n"
  displayName: Red Hat OpenShift GitOps
  icon:
  - base64data: iVBORw0KGgoAAAANSUhEUgAAAXwAAAF8CAYAAADM5wDKAAAACXBIWXMAAG66AABuugHW3rEXAAAgAElEQVR4nO2dwW7d1rWGN504bpOmcjq5o+LE6LBAJc86qqQnkIz7AJIGnV3A8hNIegLJQOeSH6CQhE7uTBLQuaXOChSQhU7unTR2E6d1nJgXP03a5yqSRa69N7lJfh9AKHAOyU0e6efiv9daO8vz3AEAwPC5xXcMADAOEHwAgJGA4AMAjAQEHwBgJCD4AAAjAcEHABgJCD4AwEhA8AEARgKCDwAwEj7mi45DlmVfOue0zTnn7k79FPNDu14AAyflLs+dc6dTP5/lef6MGxoeWisEIMuyhVLQq2229xcF0D1n1QPAOXec5/kx34kfCH5DsixTlL4wtSHuAO2hh8BxteV5/px7Xx8EvwZZlilqXy43BB4gHfQAONCW5/kp38uHQfCvoRT51VLkJ0kOEgCmuSjFfw/xvxoEf4pyonW13BB5gP4i8d8rxZ8J4BIE/63QVyJP9gzA8DgphX9v7N/taAW/nHxdJ5oHGA1V1L8z1sne0Ql+adtUQj+TwJAAoF1eTAn/qOye0Qh+KfSbzrmVBIYDAGnwRLowFuEfvOBPWTcbCQwHANJkawxWz6AFP8uy9TKqx7oBgJt4UUb7O0O9U4MU/LLVwV6qk7EzMzNubm7uyv+3sLDQ+ngAYnF8fHU3hNPTU/fixYtU77smd1eH2MphUIJf2jcS+qWuxzI7O+u+/PLLQti13b17991PAHjL8+fPC/Gvfmp79uyZOzs7S+EOHZbCPxibZzCC36V9M5lMisi8EneidAB/9HZQPQT03xcXF13c1UHZPL0X/DKqP2i7aGppaakQ9uXl5SKSB4C4KPI/ODgoxP/w8LDtu63ireW+R/u9Fvwsy5ZLCyd6VC/fXeJebQDQLRL/amtpPuBFafEc9PWr76Xgl1G97JuHsc+lSF4Cv7q6GvtUAGBkb2+vEP6WIv/Hpc3Tu2i/d4JfFlAdxGxTrGh+fX29EHnsGoD+INtH4r+zsxM76j8rLZ5eFWz1SvBjWziafN3c3CSaBxgAEn79PUec7O2dxdMbwS+zcLZjHHt+fr6I6PHmAYaHrB5F/CcnJ7Gu7VFfsnh6IfhZlu3F6IGjiF5RAGmUAMNH2T16e48U8T/J8zx5a+BWAmO4Fk3OZll2HFrs5dHv7u4Wfh9iDzAO9Leuv3n97UsDArMirSoTSpIl2Qi/vHHHoSdnNzY2CvuGileA8aLKXtk8W1tboe+BJnMXUs3gSVLwY2TiyKfXF3xdDxsAGB+q4lUAGNjfTzaDJzlLp1w8/DSU2OvVbXt7u/DvEHsAmEaaIG2QRgS0eaRdp6WWJUVSEX55g45DpV2qgZlm6MmlB4CbkL+vTL2AjdtelPbOaSo3P5kIv7Rxgom9vHq9riH2AFAHaYU0Q9oRCGnZcaltSZBEhB9yglavZYrqyb4BACuyeRTtB6rWTWYit3PBDyn2snD0RZGBAwC+KJNHgWMgiycJ0U/B0gmSjbOyslK8jiH2ABACaYk0RdoSgNlS6zqlU8EvK2i9+9jLc1PFLABAaKQtgXz9+VLzOqMzSydUbxxVzdHsDABiI+FfW1sLcZbOeu90EuGXXS+9xL5qj4DYA0AbSGsCtWXYLjWwdVqP8MsUpVOf9EvdcAqpAKAL5OtrMtczg0c7z7VdjdtqhD+1/ixiDwC9pKrO9Yz0tfNB283W2rZ0Nn0ychB7AEiBQKI/W2pia7Qm+KVn5bUGLc3PACAVpEXSJE8etunnt+Lhl68tz3ysHCZoASBFAmTvyM//so2irLYifC/fXjmwiD0ApIi0yTNPf6atoqzoEb5vvr2q3CiqAoDUkfA/efLEZ5TR8/OjCr6vlaPeOEqBAgDoA/L1PXrvRLd2Yls6e1axrzJyAAD6gmfmzkypmdGIJvhZlqk/8ZJ1f7U4phEaAPQJaZa0y4OlUjujEDPCNz+pNAFCP3sA6CPSLs9J3GhRfhQP32eiFt8eAIaAp58fZQI3uOD7TNTK+2JZQgAYAlojV6Jv7LkTZQI3hqWzbp2o3dzcROwBYBBIy6RpRmZKLQ1K0Ai/7IR5btl3fn6erBwAGBzy9E9OTqyXdS9kR83QEb75cRagJwUAQHJ4alvQ5mrBBL+M7k2LP2pGm6ZoADBEpG0eWTsrpbYGIZilk2XZjqUbpiZqNblBzj0ADJXnz58Xnr5xAvdxnudB/PwgEX6ZmWPqbqbXHcQeAIaMNM7D2lkNtVBKkAg/yzL5TI3fWSaTSRHdAwCMAUX5FxcXlivdyvPc288P5eGbonu6YALAmPDQvCD94b0FP8syDWTSdD+lYdI+AQDGhDRP2mdgUmqtFyEifNMg1teD1xQAACSPh/Z5C76Xh28ttMK7B4Ax4+HlexVi+Ub4pieOR7kxAEDv8dBAryjfN8J/1tS/V969clIBAMaMUjUNefkXeZ6bC7HMEX6WZXOWyVq8ewAAsxZOSu014WPpmF4ttNAvAMDY8dBC844+gr/cdIelpSXaHwMAlBO30kQDjbW3wiT4Vjtnedk8TgCAwWHURLOtY5q0tbRSYLIWAODHGCdvTa0WrJZO48cS0T0AwI8xaqNpp8aCX3Ztm226H4IPAPBjjNo4a+mg2djSybJMo9tveqLQi6UDAAyFLMssV/Igz/ODJjtYLJ3GHc+MM9EAAKPAqJGNtbgVwacrJgDA9Rg1svFOFkunsTdzfn5O/j0AwDWomeS9e/ca3548zxt5QY0i/CzLGj9R1BkTsQcAuB5ppLSyKU01uamlg50DABABo1Y2KsBqKviNQ/W5OXOfHwCA0WDUyqiC33hECD4AwM20IfiNJm0tE7bk3wMA1MOSj99k4rZ2hF8uZ9iI2dnGBbkAAKPFoplNtLmJpdNY8MnOAQCoj1Ezowg+/j0AQERi+/hNBL9xox4EHwCgPkbNrK3NUSN89XkGAIComkmEDwDQN1KK8JuPgggfAKA2sTWzdh5+0xx8ljQEuBk1zdJWB2VwkPk2fCxLHtbNxf841t3DzgF4z/HxsTs9PS3EXT+1GdYxLVAwpb8vbXoA6Cc9q4aDvs+Tk5Mo1xNN8AHGjAS+2kL/8epBoWNePu78/Hwh/NUGcBkEHyAQBwcH7zZr9O5D9RDY2toq3gK0Vmq1AbjYk7YAQ0cWzfr6euG7PnjwwD158qQTsb+MxqCxaEwam8ZYd64AhguCD2BAVo1sE61S9Pjx4yRE/jo0No1RY9WYNXYYJ9EEn5RMGCJ7e3vFROni4mK0ibWYaMwauyYGdS0wLqIJPlk6MCSqiH5tbc1dXFz0/srOzs6KayHiT4+Y2omlA/AB5Htr0rOvEf1NVBG/rhGPPw1iuiMIPsA17OzsFNHW4eHh4G+RrlHXqmuG4YLgA1xCka7E79GjR0lPxoZG16pr1rUT7Q8TBB9gCk1kSvDkcY8VXTuTusMEwQdwruj7tLq6Wkxkjimqvw7dA90L3RN6Yg0HKm1h9EjQlK3SdlQ/mUzeNUS7qSla1WRNW5tZQireUt8fZfKQat1/EHwYNRIziX3sqF6tDqoeNyGanVXN2Kp+PTHHrwehHkg6D+nW/QbBh9ESW+wVwSvdUbZIaKGsHh5qmeDKa5Hnrj4+Md4AdI+qnH1Ev7/g4cMokTDGEvuVlRV3dHRU2C9VamdsqpRKnVPn1hhCU4m+7h30EwQfRocES03FQoq9LJuNjQ13fn5eRNpdtifWuTUGjUVj0thCoXume4fo9xMEH0aFrA9ZLCGRqCqy3tzcTGpFKo1FY9LYNMaQ6B7qXkK/QPBhNIT27JeWloooWqKacgaLxqYxaqwacwgqewfR7xcIPoyCKvUyhNjLItnf3y9sjT6tMauxaswaewibpxJ98vT7A4IPgyek2CtCrhqq9ZWqUVqIaB/R7xcIPgwepS6GKKra3t4uIuQhFCDpGnQtuiZfdG+r9FBIGwQfBo2yVVQt6oPsj6dPnw5S1HRNujZfi0f3mN476YPgw2Cp1pv1YXZ2dvDFRro2XaOu1QfWzU0fBB8Gi7xqH99+DGJfEUL0da9Dp7xCWBB8GCSqOvXx7SuxH1PDMF2rr+hrBS0WUUkXBB8GR1UEZWWMYl8RQvSrYi9IDwQfBoe8ZKuVo8lLTT6OuRWwrl33wDqRq3tP1k6aIPgwKBSd+qxBSzfIt1SevhV9Bz77QxxojwyDwsfKUU56V2L/w+mpy68pXsru3nUfdTAu3QvdE61za0HfBaKfFgg+DAbZEJo0tKCq07ZsCAn798fH7vXxcfHzh5qTyx/NzrqPFxbc7YWF4mfWgu2ke2J9a9J3oe+EzJ10wNKBwWCN7ivfPjYS95daI/aLL9w3Dx64V48f1xZ7oc9qH+2rY+hY37cQQfv4+WTspAWCD4NAUah1pafYk7QS5a8XFtzXi4vuO8+q32l0LB1Tx44p/NUkrgWlxmLrpAOCD4PAGt3LyonVCO3Ns2fvhP57o9VUBx27Ev43kdIhdY+szdZ85lUgLAg+9B7lfFu9+1iWw3d7e+6fc3NRhf4yOpfO+V0ke8p6r/TdkJefBgg+9B6rEGkVqBj97OWtv1xbc3mkxdE/hM6pc7+MMFGqe2VdOQsvPw0QfOg9Fn9Zk5Chs3KUfVNE2AF9eisag8ZyXaqnFd0zywQunTTTAMGHXqOe7paqWglXyIlaCas89CZZN7HRWDSmkKKve2Z5UOo7YuHz7kHwoddYRSR0bnhqYl9RiX5IrPcOwe8eBB96jUVEVlZWgnr38stTFPsKjS2kp697p3vYFAS/exB86C3K77bYOSGje2XEpODZ34TGGDJ7x3IP9V2Rk98tCD70Fot4TCaTYtHtECjn/dsedYXUWEPl6ese6l42BcHvFnrpQG+xiEfIIivZJKFSL29NJkV/nFuXrCYJtKpo3xiriKcpUjZXV93ngURX9/Lx48eN9kHwuwXBh95iKbYKZedIhEMUVX2ysuJ+sr5+YzdMddP8986Ot32kMWvsHwd4y9G9bCr41gI5CAOWDvQSS6So/PFQ7Y//5dku4PbSkps5P3ef7e3Van2sz+iz2ue2scVBhe/YK3QvLTn5RPndgeBDLzk9PW087FDevW90/+n2tvvZwcGP7Js6aB/tq2OYx19G+SGw3FPLdwdhQPChl1h6s4QS/Fce2S6f7e66OwEmenUMHcuKzzVMY7mn9NXpDgQfeoklSgxh56hq1eqjKyr/JGBKqI5ljfRfHxwEqcC13FMi/O5A8KGXdGXpWK0Q+e4hIvvL6JgWT18ZOyFsHSydfoHgQy9pWnBlyRm/itdGkfw0YrdI67Gt13KZpvfWUiwHYUDwoXdYPOBQrRQsUbFSLy0TtHXRsT8xtDoINXFrubf4+N2A4EPv6FLwLT1zftJCNa7lHKH6/yD4/QHBh1EQQvB/MHjPqqCtk2fvi85xy2BbWa7pMjEWkYE4IPgANbFktYSoaI15rtALpEDaIPgAEYnp3V+mzXNBP0HwASJyK+CqWgC+IPgwCkJV2TblzQgsk5BLRUJcEHwA8OI58wC9AcEHiEioBUfq0Oa5oJ/QD39kKP+5bg600u1IuXtPZrAuQhU3xTqX5ZqgvyD4A0U9x9WzROKun9qsJe1VH3ltegDoZ1eeeJdY8um1UpVy3WPn4uscllWxQoyLIqr+gOAPBAl8tYVeVUgPCh3z8nHn5+cL8ddSd2N5AHw0O9u4QlUrVX0WcAHx687RFF1LCLqsfIZmIPg95uDg4N3WRUOq6iGgZe70FiDhr7ahouKmpoKvdso/3dyMlicv797SsjlUURiC3x+YtO0Z+uNaX18vUuEePHjgnjx5kkT3QY1BY9GYNDatdzrENri3jSL5bcR+OtZjW6/lMhcNrSTLsogQBgS/J8iqkW1y7969IqJOucVsJf73798vxqw3kKFgjYpfHx66VxFaJOuYOraFEBG+ZX3aUOsKQ3MQ/MTZ29srXn8XFxd7ueK/xqyoX9ewF9nHbgNltVhaEYtvHz1y3wW8BzqWjmlB19BVhg6C3x0IfqJUEf3a2lrjV+YU0TXoWiT8lqgwJe54LFP4cm0tSKSvY+hYVnyuwRf8++5A8BNDHr0mPfsa0d+EhF/XpodZX9P5ZIV8PD9v3l9R+TfLy6ZCKe2jfa2RvdDYQ03YWtoqEOF3B4KfEDs7O8Ufw6HRk+0TepjpWjc3N3s5/p96jlu++4t799zL1dVaPen1GX1W+1g9+wrfsU+j77DJEof67BhrOFKBtMwEqKL6s0ArEPUFTe5ubW0Vk7ry9/sU+VVR/veeb2FKp9SmxUt0TKVuqsNm1XRNEb0qaC1FVVeR/cd/BO/Rr0BF8zR16OsDfigg+B0joVOa5ZgXdtaDTlGfxGC9heUAQ6Fiqn/Ozbk8wHcnQbfk0jcl/9//Ld4UQhaCKVhZWVkpMrM+hD6z2uHcAWDpdIY6DOqXXxOZrOL/Ntp/9OhRrwRB0finEVItY6MHy8vA91mBy/7+/pX2jv5td3d3EFlafYcIvwMk9opo27Zw9IdXNUS7KVOiarKmrc0sIUWJujd9Ef5PVlfd6+PjVqLzkFTjDR3pa6t6OGlCVxuTtOmA4LeM/hgkaLGjelUz6jzaQjQ7q5qxVf16Yo5f1k6fIn2JpiZVm7Zc6JoYou/KiVxEPk0Q/BaJLfaK4BVhSSxD/8FVD4/KY9e16BVdE66h3wB0vKoOoS98fnzsvjb02emaWKIPaYKH3xISxlhir8mwo6Oj4jW6Su2Mjc6hc+mcOveKsfr0Ovq2ipKqViX6oTpQtkkMTx/SBMFvAYm90tZCir0sm42NDXd+fl5E2l1Gwzq3xvDVV18VYxprcyyJ/s9PT82tF7oE0R8HCH5kZH2E9qMlqoqs5XWnVKauCTqNSWPzFf4+L4wte+Sz3V2X9ezBh+gPHwQ/IqE9+6WlpSKil6imLIiV8Ov6NeamDKEaU9k7ivZ9WjA0RUVVviD6wwbBj0SVehlC7BUpK8dZ1lCfGk9prBqzPP4m5fdDqcZUnr58/c+PjqIKv46tc9z9n/8JYif5iL6ylVQZfNVWp4UExIUsnQiEFHtFyPLH+2xx6F5U1tZNfYKGWI2pVgaflwL4am8vSM6+7KLby8tF18vpVglVto3vOepk7+TPnxfX9Lq8troZSprY1pi1AIt+spB6i+R5XmvTR5tsGxsb+VhZWVlpdK+u27a3twd3B/f39/PJZPKja9a/7e7u1jrG0dFR43upfVLhzVdf5d/t7+ff/Od/5v9wrtGmfbSvjvEhvllZaXzsqzYd5zKvj46CHb86x+uEvp+ukXY2/f2uq+NE+IFRNH5TT5GbkIWjPPQhFq9U1Zi6vir1Um8vY+qgqIhW0bl+fvfHPzba985//Vet5mcxIn1F8f/a3PRuGHfVObTJmlInz9DN3eA9CH5AqvVmfZidne1d50gLtMiNT0jRf/3f/100XouJHiRfLy4Wwq+xx1r0fcwwaRsQRa4+vr3EfqiRPXSDhDPERG5ssZ9Gwq8upCGXg4S3IPiBUNWpTzO0Suz7PDkLaRJK9NtELae1hCMpomFB8ANQFUFZQewhNn0UfVfaScWaAz1rtZEqCH4AfBYw0QRt39MuoR/0VfSV7qnGdIi+Pwi+J4rMfdagxbOHNum76IMfZOl44mPlbG9vI/aJogdxxdAW8QiVvdM2Ev3QyzOODSJ8D2TFnBhzklVB26f1W8eCvlO1hFhcXHy33b9/v/i3IS3R12dPn+wdOwi+B9bovvLtIS2qNYavWtBF/6b/p9TbvvXqv46+iv636+vuzbNnCYykf2DpGNErv3WlJyZp00NN3upUSGu+por2Jf59R6Ifsqjq1mRSVMpeLpqSQKtS902A1dGKlM3V1aI/ETQDwTdije5l5QxBKIZGE3tNGVla0Ebfpeov+tTB9DIS4RBirzeFn6yvu49umOtQx8x/7+x4zx+oOEtjpw1DM7B0DCjv3urdSyAgLaxva4r2NZmrh39fbZ5/ebaivr205GbOz4s3hZvEXugz+qz2uW1YK2Ea37GPEQTfgFW0tQpUn6NB+DGK9re2torvtW/CX/Ss92iE9un2tvvZwYGp54320b46hpUqyocG95171RzLhKsmasnKGS6V8H/xxRe9WcDllUfigJZwvBPg91nH0LGs+FzDGEHwG6LJPUtVrcSeido0Cf29SPhTX8RFVatWH11R+ScBr0/Hskb6rw8OqMBtAILfEAm+haGt4jQk5MM3WYKxDsr4STnSt1oh8t1DRPaX0TEtnr4ydrB16oPgN8Qi+Fq2D+8+bWKIc8oT9K+NIvlpxGuyHtt6LWMEwW+Asjksdg7RffroO1oJXISk35XjRMXIEhUr9TLmoiQ6tqUQjAi/Pgh+Ayx/vLIKWN2pH2gyXv2NNMEeilSzduouOD7NT1pIOrCcw3ItYwXBb4BF8Cmy6heaXNf3rDUKQpDiRL2Kn5qiCto6efa+6By3DPMplmsaIwh+AyzFVtg5/UOTuKenp0XdhG+0n6LgW7Ja2qxotZyLTJ16IPg1sUT3EgvaH/cXTeRK+Ofn503XIDtvKN9/mwuKs3h5PBD8mpwaXhnx7vuPsqv0sD86Omps8wypI+otakgGAYJfk2eGdqwI/nDQd6mH/u7ubq2cfX1uSN//GyyTQYDg18QS4WPnDA/Nyejhv7+/X3TLvOzxy/7R2wBzN5AitEeuCZYOTKPsqyoDSw8AbXrAD7V9RpsLjrC4STwQ/Jo0LbgKXaoP6SKfv0+V1JnhodRmcZPlXJZrGiNYOjWw+Pe0UoBUseTTa6WqNnLddQ7Lqlht1AgMAQS/Bgg+DI2PDIVl/26hN5DlHJZrGSsIfiQQfEgZS3GT2inH9Nd1bEvLZpY5rA+CDzBCbhtF8tuI/XSsx7ZeyxhB8AFGiDUqfn146F5FsHZ0TB3bAhF+fRB8gBGirBZLK2Lx7aNH7ruAVcQ6lo5pQddAhk59EPxIsJxhPFLtMd837ngUh71cWwsS6esYOpYVn2sYIwh+JFLtgw5QISvkY2NjOFdG+t8sL5smcrWP9rVG9kJjx85pBoIPMGJ+6rm0o3z3F/fuuZerq7Xy9PUZfVb7WD37Ct+xjxEqbQFGTBXlf29Y62EapVNq0+IlOqZaHKvDZtV0TRG9KmgtRVVXQXRvA8GPhKVYC+rBvQ3LZ3t77p9zcy43rNd8GQm6JZe+CdnMTDFmaA6WTg0sRVSIUjyofA6LovFPW6iiDYXGyiIpNhD8GiD4aYHgh+eT1VVzmmar41xZKcYKNhD8mjRd2/QikFcJ/vfWd13asSCbJOW+NBobVo4fCH5NLIuZkC8eHss9ZSGa+nx+fJyk6GtMn/P35A2CXxOLaFgWTYHw9xQ7pz6qWk1N9Cuxp6LWHwS/JhbRIMIPDxF+fCSsPz89TcLT1xg0FsQ+DAh+TbB00gDBbw/55Z/t7hZpkG1TpF7u7uLZBwbBr4llfVoti4itEw7dy6ZLTTrWFvZCGTGKsH1aMDRF5yreMMjGCQ6C34B5wy/9HhFKMCz3cpbVkLxRzrs89M+PjqIKv46tc+hc5NnHAcFvgCVSPDg46HDEw8JyL1OM7vPnz93rgwP36g9/aLyv9tG+eQfN+dTKoBL+UP6+rBsdqxJ62iXEBcFvgEU8lDOOl++P7BxLbUNKgq9eMmoc9vyLL9w3Dx647/74x8bH0D7aV8fQsb7v4HdLoixv/e5XX7mf7e+7Ow8fNsrq0We1j/adefasOBZC3w700mmAxENFPE19ZFkR+Mh+7BhK//VdLS8vdz52ifK/Nje9G5RdpmpYJitEnSPbFk1lztxeXi62CnXDvO7tQ5//iAn0TkHwGyIBedKwOZQ+v7m5ST64Ea0t0PSeuwSie3WILKLwwEJ/GR3/68XFQvgVLXfpfyPoaYOl0xBrxMjkrR1LdO88vqsQfFd2oIwt9tPoXDpnyOUHYVgg+A2RiFh6s0i0WAWrObpnVjtntaO0PkX1WrYvRLvhpuicOvdLUhrhChB8AxYhke9vjVTHjO6ZJfe+i+he3nURYUfuB18HjaHocU+QAVMg+AbW19dN+21tbdE2uQHW6N55fEdWJKxfLyy4H87OWj3vh9BYNCZEHyoQfAOafLUUYbkWhUgPFqWDKnddP/toJ+leWaJ7FVu13U4hNbGvqEQfwCH4djaNCygfHh5GLcZSvrqyU+7du+cWFxfdgwcPip9ffPFFIaB9EX49pCyZOa6D6L5YwDtBsa/Q2PD0wSH4diSq1rJ9zQHEEF6JpMZ1ck1myOPHj4v/n7roa3zWCdfJZNLqZK0yYlLw7G+iyNkne2f0IPgeWCNJ2RShRUkWjiYqb7JAzs7Okhd93VfrimHWNy8LyrP/tuW3CR801jfMIY0aCq88kGgrv/66iPpDyNrRhGQo+6FJNksl+nojuJtYn3HdT6uV03Z0L5skVOrlrcmkqJS9XDQlgVal7psAS2YWKZurq6wcNWbyPK+16aNNto2NjXwMHB0dNbovl7enT58GuUuTyaTxuWdnZ/OvvvoqmW9J92JmZsZ8L/f391sb6+ujo/wfznlv36ys5N/X+B3QZ/TZEOfU2CFdpJ1Nf/fr6jiWjieKlJeWlswH0f4heuZbLJCU7B2NQWOxZOW4snV1m7n3//K0jm4vLbmZ8/O3C4fXyCjSZ/RZ7XPb4/fNBRg79BcEPwCyUyzVt27Kz+9KdFMQfV+xdx7tFyzIYvFpmfDp9rb72cGBqeeN9tG+OoZ5/CcnnXTZhO5B8AOgvHyfycIQoiv/usvzW6nE/swjrXFjY6PVvPtXHtkuWrbvToB5Gx1Dx7Licw3QXxD8QGjy1VqM5QKIrq+d0YXohxB7pca2mZmjqlVrGqai8pDL9ulY1ki/q0VUoFsQ/IAow8Rq7bgp0bV4+nrg+JzbtSz6SiP1FXvXQRdSqxUi3z1EZH8ZHdPi6StjB1tnfCD4AZG14+slW0Vf51aaZR9EX9cmC8ZX7Le3t1tvoUYHA4kAAA6wSURBVPDaKJKfRpxjsB7bei3QXxD8wGgCdsVzvU9NXt6/f7/xw0Pil7roKyLXtflM0AplRrXdQsEZI3yt2RpzURId27LGLBH++EDwIyChtrZdmObRo0eFN99EeFMWfT0M19bWvI+je9vVgjKWnjk/aeHBZDlHyv1/IA4IfgRUvRpCdF1ZkSu7pknDtRRFX+O3VtBOo2uS2HdRIfyDYW5FFbRtLPunc9wyZGpZrgn6C4IfiZCiL/tDXS8V7dftp5+a6IewX3Qtuqa2ffsKS1ZLmwuLW85Fps64QPAjEkp0KxTtq+2x0hDrCHAqoq9JWmsztGlklXUl9lbaXFC8y8XLoR8g+JGRQIX2m7VyVlXsdVPEn4Loh7CEdnd3O1uj1odbiTWng3GD4LeArJj9/f1gkb4rbR4JvyJ+CeHxBzIu+pC98yH6KvbiDZYJJASC3xIS/ZD2zjSaDNWqVor65ZVflcPfpehbJ1g1Vj0o+yr2AKmB4LdIaE//MvLJtaqV8twlsnrIyPeuov+uRF/nbdrrp5qgbbMDZgzaXHCExU3gJhD8lpH4yXcPkaf/IWT5aJJXufyK/rMse/cG8Lvf/c7duXPH6/gS/d/85je1Rb9JEZnuTVWNmxKZ4U2lzeImy7ks1wT9BcHvgCpl07cityl6A9DqXH/605/cq1evvI/397//3f3qV7+qJfqK1Otcrz6je/Nlghknlnx6rVTVRq67zmFZFauNGgFIBwS/IyT6yt7RhGQsi6cN/vGPf7jf/va3tc5UXe9V9o7+Tf+vq6KqunxkeDP7dwu9+i3nsFwL9BsEv2M0ISn7wqe1ctf89a9//WCW0DS6XllaT58+dUdHR+82/VsfJmctxU1qpxzTX9exLS2b2ywKgzRA8BOg6nSp7o99jfb/8Ic/NPq8/HlN/FZbX7htHOu3EfvpWI9tvRboLwh+QlQplT5r5HbF3/72t2F9GddgjYpfHx66VxGsHR1Tx7ZAhD8+EPzEqBqlyebos80zVJTVYmlFLL599Mh9F7DqWsfSMS3oGsjQGR8IfqLI5pDNo4nM2CmcIfj1r3/dzxtt4I7HXMPLtbUgkb6O8dKj1bTPNUB/QfATp5rUTT3i//3vf5/AKNpBVsjHHt+FovJvlpdNE7naR/taI3uhsWPnjBMEvydUEf/5+bl7+PBhUpO7iu77NPEagp96Lpwu3/3FvXvu5epqrTx9fUaf1T5Wz77Cd+zQXz7mu+sX1bq52uT1V5vvkoFWfvGLX7g///nPo/oO3FSU//3JiddxlE6pTYuX6JhqcawOm1XTNUX0qqC1FFVdOW6i+1GD4PcYVa9WvWYU/VfbiacI1eWXv/yl+8tf/pJ0oVRMPtvbc/+cm3N5gIetBN2SS9+EbGamGDOMFwR/IFzOZ5fwy/tXQZN+agv5FqCJZJ1jrGLvygVHPvWcPG0TjZVFUsYNgj9QripoUtuCUIuIj13sKz5ZXXWvj4+jR+e+KA3zEzJzRg+TtiMBsY+HbJKU+9JobFg54BD8cYDYx+fz4+MkRV9j+rzFFs2QNgj+wEHs20FVq6mJfiX2VNRCBYI/YBD7dpGw/vz01Nx6ISQag8aC2MM0CP5AQey7Q375Z7u7RRpk2xSpl7u7ePZwJQj+AEHsu0cZMYqwfVowNEXnKt4wyMaBa0DwBwZinw7KeZeH/vnRUVTh17F1Dp2LPHv4EAj+gFCLBcQ+PdTKoBL+UP6+rBsdqxJ62iVAHSi8GgihlghE7ONR9N9ZWCgqXtUfRwVb+vnD2VmtcyrrRvvfLo/DhCw0BcEfCGqm5ts6AbFvBwn17eXlYqtQN8y8bJh2GX3+o7m54d4QaA0EfyDIzvEBse8WBB3aAA9/IFx4tM9F7AHGAYI/chB7gPEQTfBPa6ziA+GYTCaNj4XYA6THccTeR9EE//k1E1AQh+WpCcA6IPYA4wNLZyCsr6/XXucWsQcYJwj+QNBatxLxm0QfsQcYLwj+gJibmyvEfP6aMv6HDx8i9gAjhjz8gVGJvipvtVXo3xF6gHGT5Xle6wZkWVbvgyWyFpi4BQBohgKzplXzeZ5ndT7XxNI5aTIA3zJ/AIAxYtDO2toc1cMnwgcAqE9szWwi+I1HQvEVAEB9jJpZW5ubCH7jkRDhAwDUx6iZtbWZCB8AIBF6HeEj+AAA9TFqZpQI/1mNz/z/HZ413gUAYLQYNbP2TrXz8J0hF9+9zQ9tugsAwCjJslrp9Jc1tvZOTdMy6y2+OUXMVp8AAEPBqJWNNLmp4OPjAwBEILZ/7xB8AIA0GITgY+kAANyMUSsbaXKjSVtnnLg9Pz8v+rUDAMCPUXbOvXv3Gt+ZJhO2zthLp/HE7cHBgeE0AADjwKiRjbXYIviN3zuwdQAArseokY13slg6Wi17v+mJyMcHALgaS/69c+5BnueNXg1aifAdtg4AwJV4aGNjLW4s+HmeP8fHBwAIg9W/L7W4EdYFUBqPEMEHAPgxRm007dSa4GvZrr29PePpAACGhzTRuBxse4Kf57mS/S+a7keUDwDwHqMmXpQa3BifNW0bj/Tw8JCWyQAAZbGVNNGAOXL2EXyTP4OtAwDgpYXmHRvn4f+/nbNM4fqkyT4zMzOsdQsAo+fu3bsW/152jrlPjU+E7yxPGiZvAWDseEzWeomnb4SvJ8150/0mkwlePgCMFjWTvLhonPci7uV5bhZPrwi/PPFJ0/10oWTsAMAYkfYZxf7ER+xdAEvHWV8xdnZ2ApwaAKBfeGiftxfuZem8O4hh8lYcHR25hYUF7/MDAPQBdcVcXFy0jNRrsrYiRITvrE+e1dXVQKcHAEgfD80LkukSSvD1jtI8v+jigowdABgF0jqjd/+i1Fhvglg67q2towE9bLqf8vKVsaOcVACAIaLaI2XmGFMxH+d5vh7itoSK8J31CaQbwAQuAAwZaZxR7F2o6N6FjPDd2yhf/syKZd+nT5+6ubm5YGMBAEiB09NTd//+fetInuR5HmyyM7TgmwqxxPz8PGvfAsDgUCbiyUnjcqUKr0Kry4S0dKpCrC3LvrohWDsAMCSkaR5ivxVS7F3oCN+9jfI1+6pBzjTdVxO4ev3R5AYAQJ9RMopsaqN3r52+tCxj+CGCRvju/Zq3m5Z9dWOWl5dDDwkAoHWkZR4TtZuhxd7FEHz3VvR3LCtiibOzM7e5aXpeAAAkgTRMWmbkotTQ4AS3dCqyLFPPhCPr/rRdAIA+4tE+oWIxz/MoGSzRBN+9FX21xFyy7EtBFgD0Dc8CK3GY53k0XzuKpTPFqqXlgiv9fCJ8AOgT0iwPsX9RamY0ogq+zwSuK/18GqwBQB+QVnn49i7WRO00sSP8agLXnIj65MkTJnEBIGmkUdIqD05iTdROE9XDr/DJza/Y3d0l2geA5FAXzLW1NZ9hRcm5v4roEb57b+14qbVuKK2UASAlAoi9WG1D7F1bEf67kxlbKFcoc0cpTzRZA4CuUVcAz0laF7L1cR3aFnxZO8ovnbUeA9EHgK4JJPaa4V1oK7p3bQu+e99R89THz0f0AaArAom9dp4L3RztJlrx8KcpL9DLz69y9PH0AaBNpDkBxN6Vvn2rYu+6iPDfnTjL5Ftt+x6H7B0AaINAE7TiURspmFfReoRfUV6wV+KqK7N3yNMHgJhIYwKJ/ZOuxN51GeG/G0CWaRJ33vc4KysrWDwAEBw5CJ5FVRUqruq0X0wKgu+duVMxOztbTObScA0AfFEjNPn1nu0SKlrPyLmKziydivIGLJQ3xAt9MepUx9q4AOCDNERaMiSxdykIvnsv+svWzprTaPZcvajx9QHAgrRDGhIgE8eVmpaE2LsULJ1psiybK+0dc47+NLJ4Dg4OWCMXAG5E629oWcJAUb2bEvvTVO5+EhF+RXljFkJE+q60eFScpZXjAQCuQxohrRiy2LvUIvyKshr3IMREbsX8/Py7LxUAwJVVs+vr6+7kxNzB/Sr01FjuorDqJpIUfBc4e2eajY2N4gsmkwdgvCgDRwHg1tZW6HuQzATtVSQr+O696B+EyNOfRr149GVToQswPlSvo6Av0KTsNCdlZJ+k2LvUBb8iyzJVVK2EPu5kMnnXGwMAho1SLRXkXVxcxLhOVdAmH0EmNWl7HeWNfBT6uPrilX4lwVc2DwAMD/1t629cf+uRxP5RH8Te9SXCr8iyTLn6e6HSNi+jiF85uFg9AP1Hb+/6e44k8q7MxFHXy95Ei70SfBcpg+cy8vjl8Un4yeEH6A/KpZfQa44ugkc/TbKZOB+id4Lv3k/mbvosl1iXpaWlohiDqB8gXSTysm4ODw/bGONj6U/Kk7PX0UvBr4ht8UyjqF/CX20A0C0S+GqLHM1X9M7CuUyvBd9FTN28CUX+mgiS+GP7AMRHdo3EXdk2LUXy0ySfclmH3gt+RbmC1mYb0f5lNNkr8VcVrzbSPAH8kbCrElab/jvi5OuHeFHaN4PozzIYwXfvo31ZPEtdj0WN2xT5Vw8BVfZWPwHgLap4laBXP7Upkg/Y08aHw9LC6XVUP82gBL8iy7KFUvgnaYzox6i3z1XwdgBD4rq1KSTsLfnuFi5KoR/cwhqDFPyKLm0eAOgdg7JvrmLQgu/e2zwS/o0EhgMAaaIuajtDsm+uYvCCX1EWbG3G6MkDAL3lSRnV96qAyspoBL+iFH5F/KtYPQCj5EU5x7czFqGvGJ3gV0xZPaspT+4CQDAupoR+0NbNdYxW8KfJsmy1FP5Wi7cAoBVUNLWX5/ne2G83gj9FafesEvUD9J4qmt8bm23zIRD8a8iybK4U/mXEH6AXXJRtVvZSWzw8FRD8GpTiv1xu0doyA0BjzkqRP0DkbwbBb0g52bswtfEAAGgPCfxxtY118tUKgh+AspXD3NTGQwDAH4n7abUNsdVB2yD4kSgngL8sHwJ3p346soEACk7Kn89LUa9+PmOiNQ4IPgDASLjFFw0AMA4QfACAkYDgAwCMBAQfAGAkIPgAACMBwQcAGAkIPgDASEDwAQBGAoIPADAGnHP/B0PvDiJGlrI0AAAAAElFTkSuQmCC
    mediatype: image/png
  install:
    spec:
      clusterPermissions:
      - rules:
        - apiGroups:
          - ""
          resources:
          - configmaps
          - endpoints
          - events
          - namespaces
          - pods
          - secrets
          - serviceaccounts
          - services
          - services/finalizers
          verbs:
          - create
          - delete
          - get
          - list
          - patch
          - update
          - watch
        - apiGroups:
          - ""
          resources:
          - configmaps
          - endpoints
          - events
          - persistentvolumeclaims
          - pods
          - secrets
          - serviceaccounts
          - services
          - services/finalizers
          verbs:
          - create
          - delete
          - get
          - list
          - patch
          - update
          - watch
        - apiGroups:
          - ""
          resources:
          - deployments
          verbs:
          - get
          - list
          - watch
        - apiGroups:
          - ""
          resources:
          - namespaces
          - resourcequotas
          verbs:
          - create
          - delete
          - get
          - list
          - update
          - watch
        - apiGroups:
          - ""
          resources:
          - pods/eviction
          verbs:
          - create
        - apiGroups:
          - ""
          resources:
          - pods/log
          verbs:
          - get
        - apiGroups:
          - ""
          resources:
          - podtemplates
          verbs:
          - get
          - list
          - watch
        - apiGroups:
          - appmesh.k8s.aws
          resources:
          - virtualnodes
          - virtualrouters
          verbs:
          - get
          - list
          - patch
          - update
          - watch
        - apiGroups:
          - appmesh.k8s.aws
          resources:
          - virtualservices
          verbs:
          - get
          - list
          - watch
        - apiGroups:
          - apps
          resources:
          - daemonsets
          - deployments
          - replicasets
          - statefulsets
          verbs:
          - create
          - delete
          - get
          - list
          - patch
          - update
          - watch
        - apiGroups:
          - apps
          resources:
          - deployments
          - podtemplates
          - replicasets
          verbs:
          - create
          - delete
          - get
          - list
          - patch
          - update
          - watch
        - apiGroups:
          - apps
          resources:
          - deployments/finalizers
          verbs:
          - update
        - apiGroups:
          - apps
          resourceNames:
          - gitops-operator
          resources:
          - deployments/finalizers
          verbs:
          - update
        - apiGroups:
          - apps.openshift.io
          resources:
          - '*'
          verbs:
          - create
          - delete
          - get
          - list
          - patch
          - update
          - watch
        - apiGroups:
          - argoproj.io
          resources:
          - analysisruns
          - analysisruns/finalizers
          - experiments
          - experiments/finalizers
          verbs:
          - create
          - delete
          - deletecollection
          - get
          - list
          - patch
          - update
          - watch
        - apiGroups:
          - argoproj.io
          resources:
          - analysistemplates
          verbs:
          - create
          - delete
          - deletecollection
          - get
          - list
          - patch
          - update
          - watch
        - apiGroups:
          - argoproj.io
          resources:
          - applications
          - appprojects
          - argocds
          - argocds/finalizers
          - argocds/status
          verbs:
          - create
          - delete
          - get
          - list
          - patch
          - update
          - watch
        - apiGroups:
          - argoproj.io
          resources:
          - clusteranalysistemplates
          verbs:
          - create
          - delete
          - deletecollection
          - get
          - list
          - patch
          - update
          - watch
        - apiGroups:
          - argoproj.io
          resources:
          - rolloutmanagers
          verbs:
          - create
          - delete
          - get
          - list
          - patch
          - update
          - watch
        - apiGroups:
          - argoproj.io
          resources:
          - rolloutmanagers/finalizers
          verbs:
          - update
        - apiGroups:
          - argoproj.io
          resources:
          - rolloutmanagers/status
          verbs:
          - get
          - patch
          - update
        - apiGroups:
          - argoproj.io
          resources:
          - rollouts
          - rollouts/finalizers
          - rollouts/scale
          - rollouts/status
          verbs:
          - create
          - delete
          - deletecollection
          - get
          - list
          - patch
          - update
          - watch
        - apiGroups:
          - autoscaling
          resources:
          - horizontalpodautoscalers
          verbs:
          - create
          - delete
          - get
          - list
          - patch
          - update
          - watch
        - apiGroups:
          - batch
          resources:
          - cronjobs
          - jobs
          verbs:
          - create
          - delete
          - get
          - list
          - patch
          - update
          - watch
        - apiGroups:
          - batch
          resources:
          - jobs
          verbs:
          - create
          - delete
          - get
          - list
          - patch
          - update
          - watch
        - apiGroups:
          - config.openshift.io
          resources:
          - clusterversions
          verbs:
          - get
          - list
          - watch
        - apiGroups:
          - console.openshift.io
          resources:
          - consoleclidownloads
          verbs:
          - create
          - get
          - list
          - patch
          - update
          - watch
        - apiGroups:
          - console.openshift.io
          resources:
          - consolelinks
          verbs:
          - create
          - delete
          - get
          - list
          - patch
          - update
          - watch
        - apiGroups:
          - console.openshift.io
          resources:
          - consoleplugins
          verbs:
          - create
          - delete
          - get
          - list
          - patch
          - update
          - watch
        - apiGroups:
          - coordination.k8s.io
          resources:
          - leases
          verbs:
          - create
          - get
          - update
        - apiGroups:
          - elbv2.k8s.aws
          resources:
          - targetgroupbindings
          verbs:
          - get
          - list
        - apiGroups:
          - extensions
          resources:
          - ingresses
          verbs:
          - create
          - get
          - list
          - patch
          - watch
        - apiGroups:
          - getambassador.io
          resources:
          - ambassadormappings
          - mappings
          verbs:
          - create
          - delete
          - get
          - list
          - update
          - watch
        - apiGroups:
          - monitoring.coreos.com
          resources:
          - prometheuses
          - prometheusrules
          - servicemonitors
          verbs:
          - create
          - delete
          - get
          - list
          - patch
          - update
          - watch
        - apiGroups:
          - networking.istio.io
          resources:
          - destinationrules
          - virtualservices
          verbs:
          - get
          - list
          - patch
          - update
          - watch
        - apiGroups:
          - networking.k8s.io
          resources:
          - ingresses
          verbs:
          - create
          - delete
          - get
          - list
          - patch
          - update
          - watch
        - apiGroups:
          - oauth.openshift.io
          resources:
          - oauthclients
          verbs:
          - create
          - delete
          - get
          - list
          - patch
          - update
          - watch
        - apiGroups:
          - operators.coreos.com
          resources:
          - clusterserviceversions
          - operatorgroups
          - subscriptions
          verbs:
          - create
          - get
          - list
          - watch
        - apiGroups:
          - pipelines.openshift.io
          resources:
          - '*'
          verbs:
          - create
          - delete
          - get
          - list
          - patch
          - update
          - watch
        - apiGroups:
          - pipelines.openshift.io
          resources:
          - gitopsservices
          verbs:
          - create
          - delete
          - get
          - list
          - patch
          - update
          - watch
        - apiGroups:
          - pipelines.openshift.io
          resources:
          - gitopsservices/finalizers
          verbs:
          - update
        - apiGroups:
          - pipelines.openshift.io
          resources:
          - gitopsservices/status
          verbs:
          - get
          - patch
          - update
        - apiGroups:
          - rbac.authorization.k8s.io
          resources:
          - '*'
          verbs:
          - bind
          - create
          - delete
          - deletecollection
          - escalate
          - get
          - list
          - patch
          - update
          - watch
        - apiGroups:
          - rbac.authorization.k8s.io
          resources:
          - clusterrolebindings
          - clusterroles
          verbs:
          - bind
          - create
          - delete
          - deletecollection
          - escalate
          - get
          - list
          - patch
          - update
          - watch
        - apiGroups:
          - rbac.authorization.k8s.io
          resources:
          - rolebindings
          - roles
          verbs:
          - create
          - delete
          - get
          - list
          - patch
          - update
          - watch
        - apiGroups:
          - route.openshift.io
          resources:
          - '*'
          verbs:
          - create
          - delete
          - get
          - list
          - patch
          - update
          - watch
        - apiGroups:
          - route.openshift.io
          resources:
          - routes
          - routes/custom-host
          verbs:
          - create
          - delete
          - get
          - list
          - patch
          - update
          - watch
        - apiGroups:
          - split.smi-spec.io
          resources:
          - trafficsplits
          verbs:
          - create
          - get
          - patch
          - update
          - watch
        - apiGroups:
          - template.openshift.io
          resources:
          - templateconfigs
          - templateinstances
          - templates
          verbs:
          - create
          - delete
          - get
          - list
          - patch
          - update
          - watch
        - apiGroups:
          - traefik.containo.us
          resources:
          - traefikservices
          verbs:
          - get
          - update
          - watch
        - apiGroups:
          - x.getambassador.io
          resources:
          - ambassadormappings
          - mappings
          verbs:
          - create
          - delete
          - get
          - list
          - update
          - watch
        - apiGroups:
          - authentication.k8s.io
          resources:
          - tokenreviews
          verbs:
          - create
        - apiGroups:
          - authorization.k8s.io
          resources:
          - subjectaccessreviews
          verbs:
          - create
        serviceAccountName: openshift-gitops-operator-controller-manager
      deployments:
<<<<<<< HEAD
      - label:
          control-plane: gitops-operator
        name: openshift-gitops-operator-controller-manager
=======
      - name: openshift-gitops-operator-controller-manager
>>>>>>> 5a223ae1
        spec:
          replicas: 1
          selector:
            matchLabels:
              control-plane: gitops-operator
          strategy: {}
          template:
            metadata:
              labels:
                control-plane: gitops-operator
            spec:
              containers:
              - args:
                - --secure-listen-address=0.0.0.0:8443
                - --upstream=http://127.0.0.1:8080
                - --tls-cert-file=/etc/tls/private/tls.crt
                - --tls-private-key-file=/etc/tls/private/tls.key
                - --logtostderr=true
                - --allow-paths=/metrics
                image: registry.redhat.io/openshift4/ose-kube-rbac-proxy@sha256:da5d5061dbc2ec5082cf14b6c600fb5400b83cf91d7ccebfa80680a238d275db
                name: kube-rbac-proxy
                ports:
                - containerPort: 8443
                  name: metrics
                resources:
                  limits:
                    cpu: 500m
                    memory: 128Mi
                  requests:
                    cpu: 1m
                    memory: 15Mi
                securityContext:
                  allowPrivilegeEscalation: false
                  capabilities:
                    drop:
                    - ALL
                volumeMounts:
                - mountPath: /etc/tls/private
                  name: kube-rbac-proxy-tls
                  readOnly: true
              - args:
                - --health-probe-bind-address=:8081
                - --metrics-bind-address=127.0.0.1:8080
                - --leader-elect
                command:
                - /usr/local/bin/manager
                env:
                - name: ARGOCD_CLUSTER_CONFIG_NAMESPACES
                  value: openshift-gitops
                - name: OPERATOR_NAME
                  value: gitops-operator
                image: quay.io/redhat-developer/gitops-operator:latest
                livenessProbe:
                  httpGet:
                    path: /healthz
                    port: 8081
                  initialDelaySeconds: 15
                  periodSeconds: 20
                name: manager
                readinessProbe:
                  httpGet:
                    path: /readyz
                    port: 8081
                  initialDelaySeconds: 5
                  periodSeconds: 10
                resources: {}
                securityContext:
                  allowPrivilegeEscalation: false
                  capabilities:
                    drop:
                    - ALL
                  readOnlyRootFilesystem: true
                  runAsNonRoot: true
              securityContext:
                runAsNonRoot: true
              serviceAccountName: openshift-gitops-operator-controller-manager
              terminationGracePeriodSeconds: 10
              volumes:
              - name: kube-rbac-proxy-tls
                secret:
                  secretName: kube-rbac-proxy-tls
      permissions:
      - rules:
        - apiGroups:
          - ""
          resources:
          - configmaps
          verbs:
          - get
          - list
          - watch
          - create
          - update
          - patch
          - delete
        - apiGroups:
          - coordination.k8s.io
          resources:
          - leases
          verbs:
          - get
          - list
          - watch
          - create
          - update
          - patch
          - delete
        - apiGroups:
          - ""
          resources:
          - events
          verbs:
          - create
          - patch
        serviceAccountName: openshift-gitops-operator-controller-manager
    strategy: deployment
  installModes:
  - supported: false
    type: OwnNamespace
  - supported: false
    type: SingleNamespace
  - supported: false
    type: MultiNamespace
  - supported: true
    type: AllNamespaces
  keywords:
  - devtools
  - gitops
  - pipelines
  links:
  - name: Day 1 Operations
    url: https://github.com/redhat-developer/kam/tree/master/docs/journey/day1
  - name: Day 2 Operations
    url: https://github.com/redhat-developer/kam/tree/master/docs/journey/day2
  maintainers:
  - email: shbose@redhat.com
    name: shoubhik
  maturity: alpha
  provider:
    name: Red Hat Inc
  replaces: gitops-operator.v1.7.3
  version: 1.8.0<|MERGE_RESOLUTION|>--- conflicted
+++ resolved
@@ -869,13 +869,9 @@
           - create
         serviceAccountName: openshift-gitops-operator-controller-manager
       deployments:
-<<<<<<< HEAD
       - label:
           control-plane: gitops-operator
         name: openshift-gitops-operator-controller-manager
-=======
-      - name: openshift-gitops-operator-controller-manager
->>>>>>> 5a223ae1
         spec:
           replicas: 1
           selector:
