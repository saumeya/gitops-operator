--- conflicted
+++ resolved
@@ -2,17 +2,12 @@
 kind: TestStep
 commands:
 - script: |
-<<<<<<< HEAD
-    if ! [ -z $CI ]; then 
-        oc patch -n openshift-gitops-operator subscription `subscription=gitops-operator- && oc get subscription --all-namespaces | grep $subscription | head -1 | awk '{print $2}'` --type json --patch='[ { "op": "remove", "path": "/spec/config" } ]'
-=======
     if ! [ -z $NON_OLM ]; then       
         oc patch deployment gitops-operator-controller-manager -n gitops-operator-system \
           -p '{"spec":{"template":{"spec":{"containers":[{"name":"manager","env":[{"name":"CONTROLLER_CLUSTER_ROLE","value":null},{"name":"SERVER_CLUSTER_ROLE", "value":null}]}]}}}}'
      
     elif ! [ -z $CI ]; then 
         oc patch -n openshift-operators subscription `subscription=gitops-operator- && oc get subscription --all-namespaces | grep $subscription | head -1 | awk '{print $2}'` --type json --patch='[ { "op": "remove", "path": "/spec/config" } ]'
->>>>>>> e3dbee6a
     else
         oc patch subscription/openshift-gitops-operator -n openshift-gitops-operator --type json --patch='[ { "op": "remove", "path": "/spec/config" } ]'
     fi
