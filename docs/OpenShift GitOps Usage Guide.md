# OpenShift GitOps Usage Guide

## Table of Contents
1. [Installing OpenShift GitOps](#installing-openshift-gitops)  
2. [Configure RHSSO for OpenShift GitOps(>= v1.2)](#configure-rhsso-for-openshift-gitops-v12)  
3. [Setting up OpenShift Login (=< v1.1.2)](#setting-up-openshift-login--v112)
4. [Setting environment variables](#setting-environment-variables)    
5. [Configuring the groups claim](#configuring-the-groups-claim-)  
6. [Getting started with GitOps Application Manager (kam)](#getting-started-with-gitops-application-manager-kam)  
7. [Setting up a new ArgoCD instance](#setting-up-a-new-argo-cd-instance)  
8. [Configure resource quota/requests for OpenShift GitOps workloads](#configure-resource-quotarequests-for-openshift-gitops-workloads)  
9. [Running default Gitops workloads on Infrastructure Nodes](#running-default-gitops-workloads-on-infrastructure-nodes)  
10. [Using NodeSelector and Tolerations in Default Instance of Openshift GitOps](#using-nodeselector-and-tolerations-in-default-instance-of-openshift-gitops)
11. [Monitoring](#monitoring)  
12. [Logging](#logging)  
13. [Prevent auto-reboot during Argo CD sync with machine configs](#prevent-auto-reboot-during-argo-cd-sync-with-machine-configs)  
14. [Machine configs and Argo CD: Performance challenges](#machine-configs-and-argo-cd-performance-challenges)  
15. [Health status of OpenShift resources](#health-status-of-openshift-resources)  
16. [Upgrade GitOps Operator from v1.0.1 to v1.1.0 (GA)](#upgrade-gitops-operator-from-v101-to-v110-ga)  
17. [Upgrade GitOps Operator from v1.1.2 to v1.2.0 (GA)](#upgrade-gitops-operator-from-v112-to-v120-ga)  

## Installing OpenShift GitOps

### Operator Install GUI

To install OpenShift GitOps, find the OpenShift GitOps Operator in OperatorHub by typing "gitops" in the search box and click on the OpenShift GitOps Operator.

![image alt text](assets/1.operator_hub_searchbox.png)

The Operator UI guides you through to install the OpenShift GitOps Operator.  You can go ahead with the default installation options (this operator installs to all namespaces on the cluster).

![image alt text](assets/2.operator_install_guide.png)

Click the "Install" button to finish the installation.

![image alt text](assets/3.operator_install_button.png)

* * *


### Operator Install CLI

To install the Operator via the CLI, you will need to create a Subscription.

```
apiVersion: operators.coreos.com/v1alpha1
kind: Subscription
metadata:
  name: openshift-gitops-operator
  namespace: openshift-gitops-operator
spec:
  channel: stable
  installPlanApproval: Automatic
  name: openshift-gitops-operator
  source: redhat-operators
  sourceNamespace: openshift-marketplace
  ```


Then, you apply this to the cluster.

`$ oc apply -f openshift-gitops-sub.yaml`

After a while (about 1-2 minutes), you should see the following Pods appear.

```
$ oc get pods -n openshift-gitops
NAME                                                      	READY   STATUS	RESTARTS   AGE
cluster-b5798d6f9-zr576                                   	1/1 	Running   0      	65m
kam-69866d7c48-8nsjv                                      	1/1 	Running   0      	65m
openshift-gitops-application-controller-0                 	1/1 	Running   0      	53m
openshift-gitops-applicationset-controller-6447b8dfdd-5ckgh 1/1 	Running   0      	65m
openshift-gitops-redis-74bd8d7d96-49bjf                   	1/1 	Running   0      	65m
openshift-gitops-repo-server-c999f75d5-l4rsg              	1/1 	Running   0      	65m
openshift-gitops-server-5785f7668b-wj57t                  	1/1 	Running   0      	53m
```

### Installation of OpenShift GitOps without ready-to-use Argo CD instance, for ROSA/OSD

When installing the OpenShift GitOps operator to ROSA/OSD, cluster administrators may wish to exclude users from modifying resources within the *openshift-** namespaces, including the *openshift-gitops* namespace which is the default location for an Argo CD install.

To disable the default ‘ready-to-use’ installation of Argo CD: as an admin, update the existing Subscription Object for Gitops Operator and add `DISABLE_DEFAULT_ARGOCD_INSTANCE = true` to the spec.

**Warning**: setting this option to true will cause the existing Argo CD install in the *openshift-gitops* namespace to be deleted. Argo CD instances in other namespaces should not be affected.

   On OpenShift Console, go to 

    * **Administration -> CustomResourceDefinition -> Subscription -> Instances** and select **"openshift-gitops-operator**"

![image alt text](assets/4.subscription_instance.png)


Select the **YAML** tab and edit the Subscription

A ready-to-use Argo CD instance is created by GitOps Operator in the *openshift-gitops* namespace.   The instance name is also *openshift-gitops*.

### Logging in to the ready-to-use Argo CD


You can launch into this Argo CD instance from the Console Application Launcher.

![image alt text](assets/5.console_application_launcher.png)

**Note: To disable the Link to Argo CD in the Console Application Launcher, see the documentation on how to disable consoleLink in the [setting environment variables section](#setting-environment-variables)**

Alternatively, the DNS hostname of the Argo CD Web Console can be retrieved by the command line.  

`oc get route openshift-gitops-server -n openshift-gitops -o jsonpath='{.spec.host}'`


The output of the command (e.g. openshift-gitops-server-openshift-gitops.apps.gitops1.devcluster.openshift.com) can be pasted to the address bar of a web browser.   The web browser will open the login page of the Argo CD instance.

For the pre-created Argo CD instance under **_openshift-gitops_** project, you’ll find the password here:

* Navigate to the "openshift-gitops" project

* Go to "Secrets" tab and find the secret \<argocd-instance-name\>-cluster.   *openshift-gitops-cluster *in this case for the pre-created Argo CD instance.


![image alt text](assets/6.default_instance_password.png)

* Copy the password to the clipboard


![image alt text](assets/7.copy_secret_to_clipboard.png)

Alternatively, you may fetch the Argo CD instance’s  admin password running the command line.

`oc get secret/openshift-gitops-cluster -n openshift-gitops -o jsonpath='{.data.admin\.password}' | base64 -d`

And now you can log in to the Argo CD UI as *admin* using the retrieved password.

![image alt text](assets/8.argocd_login_ui.png)

### Create an Argo CD Application

Now, you can create an Argo CD application and let Argo CD keep application resources live states in sync with the configuration in Git.   

[https://github.com/siamaksade/openshift-gitops-getting-started](https://github.com/siamaksade/openshift-gitops-getting-started)

## Configure RHSSO for OpenShift GitOps(**>= v1.2**)

**Scope:**

The scope of this section is to describe the steps to Install, Configure(**Setup Login with OpenShift**) and Uninstall the RHSSO with OpenShift GitOps operator v1.2.

### **Install**

**Prerequisite:**

**NOTE:** `DISABLE_DEX` environment variable is no longer supported in OpenShift GitOps v1.10 onwards. Dex can be enabled/disabled using `.spec.sso.provider`. 

<<<<<<< HEAD
**Note: `DISABLE_DEX` environment variable was earlier scheduled for removal in OpenShift GitOps v1.9.0, but has been extended to v1.10.0.**

* Make sure you disable dex 

```
spec:
  config:
    env:
      - name: DISABLE_DEX
        value: "true"

```

```
oc patch subscriptions.operators.coreos.com/openshift-gitops-operator \
-n openshift-gitops-operator \
--type='merge' \
--patch '{ "spec": { "config": { "env": [ { "name": "DISABLE_DEX", "value": "true" } ] } } }'
```
=======
Make sure you disable dex 
>>>>>>> d2fd0dfe

`oc -n <namespace> patch argocd <argocd-instance-name> --type='json' -p='[{"op": "remove", "path": "/spec/sso"}]'`

User/Admin needs to patch the Argo CD instance/s with the below command.

`oc -n <namespace> patch argocd <argocd-instance-name> --type='json' -p='[{"op": "add", "path": "/spec/sso", "value": {"provider": "keycloak"} }]'`

Below `oc` command can be used to patch the default Argo CD Instance in the openshift-gitops namespace. 

`oc -n openshift-gitops patch argocd openshift-gitops --type='json' -p='[{"op": "add", "path": "/spec/sso", "value": {"provider": "keycloak"} }]'`

**Note: Make sure the keycloak pods are up and running and the available replica count is 1. It usually takes 2-3 minutes.**

#### **Additional Steps for Disconnected OpenShift Clusters**

Skip this step for regular OCP and OSD clusters.

In a [disconnected](https://access.redhat.com/documentation/en-us/red_hat_openshift_container_storage/4.7/html/planning_your_deployment/disconnected-environment_rhocs) cluster, Keycloak communicates with OpenShift Oauth Server through proxy. Below are some additional steps that need to be followed to get Keycloak integrated with OpenShift Oauth Login.

##### **Login to the Keycloak Pod**

`oc exec -it dc/keycloak -n <namespace> -- /bin/bash`


##### **Run JBoss Cli command**

`/opt/eap/bin/jboss-cli.sh`


##### **Start an Embedded Standalone Server**

`embed-server --server-config=standalone-openshift.xml`


##### **Run the below commands to setup proxy mappings for OpenShift OAuth Server**

**Get OAuth Server Host.  <oauth-server-host>**

`oc get routes oauth-openshift -n openshift-authentication -o jsonpath='{.spec.host}’`

**Get Proxy Server Host (and port).  <proxy-server-host>**

`oc get proxy cluster -o jsonpath='{.spec.httpProxy}'`


**Replace the <oauth-server-host> and <proxy-server-host> Server details in the below command and run to setup Proxy mappings.**

`/subsystem=keycloak-server/spi=connectionsHttpClient/provider=default:write-attribute(name=properties.proxy-mappings,value=["<oauth-server-host>;<proxy-server-host>"])`


##### **Stop the Embedded Server**

`quit`


##### **Reload JBoss**

`/opt/eap/bin/jboss-cli.sh --connect --command=:reload`


Exit oc remote shell to keycloak pod

`exit`

### **Login with OpenShift**

Go to the OpenShift Console -> Networking -> Routes 

Click on the \<argocd-instance\>-server route url to access the Argo CD UI.

![image alt text](assets/9.gitops_server_route_url.png)

You will be redirected to Argo CD Login Page.

You can see an option to **LOG IN VIA KEYCLOAK** apart from the usual Argo CD login. Click on the button. (Please choose a different browser or incognito window to avoid caching issues).

![image alt text](assets/10.login_via_keycloak.png)

You will be redirected to a new page which provides you an option to **Login with OpenShift.**Click on the button to get redirected to the OpenShift Login Page.

![image alt text](assets/11.keycloak_login_with_openshift.png)

### ![image alt text](assets/12.login_page_openshift.png)

Provide the OpenShift login credentials to get redirected to Argo CD. You can look at the user details by clicking on the User Information Tab as shown below.

<table>
  <tr>
    <td><span>Note</span>: Keycloak does not allow Login with the "kube:admin" user. Please choose a different user. 

The OpenShift-v4 Keycloak identity provider requires a non-null uid in order to be able to link the OpenShift user to the Keycloak user. Incase of user kubeadmin the user profile metadata does not contain such a UID.

References:\
https://github.com/eclipse/che/issues/16835 \
https://github.com/openshift/origin/issues/24950

As an option, You can configure an htpasswd Identity Provider using this [link](https://docs.openshift.com/container-platform/4.7/authentication/identity_providers/configuring-htpasswd-identity-provider.html).</td>
  </tr>
</table>


![image alt text](assets/13.argocd_user_info.png)

### **Configure Argo CD RBAC**


For versions upto and not including v1.10, any user logged into Argo CD using RHSSO will be a read-only user by default.

`policy.default: role:readonly`

For versions starting v1.10 and above,

- any user logged into the default Argo CD instance `openshift-gitops` in namespace `openshift-gitops` will have no access by default.

`policy.default: ''`

- any user logged into user managed custom Argo CD instance will have `read-only` access by default.

`policy.default: 'role:readonly'`


This behavior can be modified by updating the *argocd-rbac-cm*  configmap data section.

`oc edit cm argocd-rbac-cm -n x`


```
metadata
...
...
data:
  policy.default: role:readonly
```


You can also do this via a patch

`oc patch cm/argocd-rbac-cm -n openshift-gitops --type=merge -p '{"data":{"policy.default":"role:admin"}}'`

**User Level Access**

Admin needs to configure the Argo CD RBAC configmap to manage user level access.

Adding the below configuration(policy.csv) to *Argo CD-rbac-cm*  configmap data section will grant **Admin** access to a user **foo** with email-id **foo@example.com**

`oc edit cm argocd-rbac-cm -n <namespace>`

```
metadata
...
...
data:
  policy.default: role:readonly
  policy.csv: |
    g, foo@example.com, role:admin
```

A detailed information on configuring RBAC to your Argo CD instances is provided [here](https://argo-cd.readthedocs.io/en/stable/operator-manual/rbac/).

**Group Level Access:**

**Note**: Currently, RHSSO cannot read the group information of OpenShift users. So, RBAC must be configured at the user level.

### **Modify RHSSO Resource requests/limits**

RHSSO container by default gets created with default resource requests and limits as shown below.

**Default RHSSO Resource Requirements**

<table>
  <tr>
    <td>Resource</td>
    <td>Requests</td>
    <td>Limits</td>
  </tr>
  <tr>
    <td>CPU</td>
    <td>500m</td>
    <td>1000m</td>
  </tr>
  <tr>
    <td>Memory</td>
    <td>512 Mi</td>
    <td>1024 Mi</td>
  </tr>
</table>


Users can modify the default resource requirements by patching the Argo CD CR as shown below. 

`oc -n openshift-gitops patch argocd openshift-gitops --type='json' -p='[{"op": "add", "path": "/spec/sso", "value": {"provider": "keycloak", "keycloak": {"resources": {"requests": {"cpu": "512m", "memory": "512Mi"}, "limits": {"cpu": "1024m", "memory": "1024Mi"}}} }}]'`


### **Persistence**

The main purpose of RHSSO created by the operator is to allow users to login into Argo CD with their OpenShift users. It is not expected and not supported to update and use this RHSSO instance for any other use-cases.

**Note**: RHSSO created by this feature **only persists the changes that are made by the operator**. Incase of RHSSO restarts, any additional configuration created by the Admin in RHSSO will be deleted. 

### **Uninstall** 

You can delete RHSSO and its relevant configuration by removing the SSO field from Argo CD Custom Resource Spec.

`oc -n <namespace> patch argocd <argocd-instance-name> --type json   -p='[{"op": "remove", "path": "/spec/sso"}]'`

Below `oc` command can be used to patch the default Argo CD Instance in the openshift-gitops namespace. 

`oc -n openshift-gitops patch argocd openshift-gitops --type json   -p='[{"op": "remove", "path": "/spec/sso"}]'`


Or you can manually remove the **.spec.sso** field from the Argo CD Instance.

**NOTE:** `.spec.sso.image`, `.spec.sso.version`, `.spec.sso.resources` and `.spec.sso.verifyTLS` are no longer supported in OpenShift GitOps v1.10 onwards. Keycloak can be configured using `.spec.sso.keycloak`. 

### **Skip the Keycloak Login page and display the OpenShift Login page.**

#### **Login to RHSSO**

Go to the OpenShift Console -> Networking -> Routes 

Click on the Keycloak route url to access the RHSSO Administrative Console.

Get the Keycloak credentials by running the below command.

`oc -n <namespace> extract secret/keycloak-secret --to=-`


#### **Set OpenShift as a default Identity Provider**

It is possible to automatically redirect to an identity provider instead of displaying the login form. To enable this go to the Authentication page in the administration console and select the Browser flow. Then click on config for the Identity Provider Redirector authenticator. Set Default Identity Provider to the alias of the identity provider you want to automatically redirect users to.

**Identity Providers -> name** to **Authentication(Browser Flow) -> Identity Provider Redirector -> config -> Default Identity Provider**

If the configured default identity provider is not found the login form will be displayed instead.

## Setting up OpenShift Login (**=< v1.1.2**)

You may want to log in to Argo CD using your Openshift Credentials through Keycloak as an Identity Broker by doing the following*.*

### Prerequisites*: *

**[Red Hat SSO](https://access.redhat.com/documentation/en-us/red_hat_single_sign-on/7.4/html/red_hat_single_sign-on_for_openshift_on_openjdk/get_started)** needs to be installed on the cluster.

### Create a new client in Keycloak[¶](https://argoproj.github.io/argo-cd/operator-manual/user-management/keycloak/#creating-a-new-client-in-keycloak)

First we need to set up a new client. Start by logging into your keycloak server, select the realm you want to use (myrealm in this example) and then go to **Clients** and click the **create** button top right.

Add a new client using Client ID as Argo CD, protocol as openid-connect and Root url as the Argo CD route URL. Refer to the Argo CD Installation section under Setting up a new Argo CD Instance.

![image alt text](assets/14.new_keycloak_instance.png)

Configure the client by setting the **Access Type** to *confidential* and set the Valid Redirect URIs to the callback url for your Argo CD hostname. It should be https://{hostname}/auth/callback (you can also leave the default less secure https://{hostname}/* ). You can also set the **Base URL** to */applications*.

![image alt text](assets/15.configure_keycloak_instance.png)

Make sure to click **Save**. You should now have a new tab called **Credentials**. You can copy the Secret that we'll use in our Argo CD configuration.

![image alt text](assets/16.credentials_setup.png)

## **Setting environment variables**

Updating the following environment variables in the existing Subscription Object for the GitOps Operator will allow you (as an admin) to change certain properties in your cluster:

<table>
  <tr>
    <td>Environment variable</td>
    <td>Default value</td>
    <td>Description</td>
  </tr>
  <tr>
    <td>ARGOCD_CLUSTER_CONFIG_NAMESPACES</td>
    <td>none</td>
    <td>When provided with a namespace, Argo CD is granted permissions to manage specific cluster-scoped resources which include
    platform operators, optional OLM operators, user management, etc. Argo CD is not granted cluster-admin.</td>
  </tr>
  <tr>
    <td>CONTROLLER_CLUSTER_ROLE</td>
    <td>none</td>
    <td>Administrators can configure a common cluster role for all the managed namespaces in role bindings for the Argo CD application controller with this environment variable. Note: If this environment variable contains custom roles, the Operator doesn't create the default admin role. Instead, it uses the existing custom role for all managed namespaces.</td>
  </tr>
  <tr>
    <td>DISABLE_DEFAULT_ARGOCD_CONSOLELINK</td>
    <td>false</td>
    <td>When set to `true`, will disable the ConsoleLink for Argo CD, which appears as the link to Argo CD in the Application Launcher. This can be beneficial to users of multi-tenant clusters who have multiple instances of Argo CD.</td>
  </tr>
  <tr>
    <td>DISABLE_DEFAULT_ARGOCD_INSTANCE</td>
    <td>false</td>
    <td>When set to `true`, will disable the default 'ready-to-use' installation of Argo CD in `openshift-gitops` namespace.</td>
  </tr>
  <tr>
    <td>SERVER_CLUSTER_ROLE</td>
    <td>none</td>
    <td>Administrators can configure a common cluster role for all the managed namespaces in role bindings for the Argo CD server with this environment variable. Note: If this environment variable contains custom roles, the Operator doesn’t create the default admin role. Instead, it uses the existing custom role for all managed namespaces.</td>
  </tr>
</table>

## **Configuring the groups claim**[ ¶](https://argoproj.github.io/argo-cd/operator-manual/user-management/keycloak/#configuring-the-groups-claim)

In order for Argo CD to provide the groups the user is in we need to configure a groups claim that can be included in the authentication token. To do this we'll start by creating a new **Client Scope** called *groups*.

![image alt text](assets/17.groups_claim_client_scope.png)

Once you've created the client scope you can now add a Token Mapper which will add the groups claim to the token when the client requests the groups scope. Make sure to set the **Name** as well as the **Token Claim Name** to *groups*.

![image alt text](assets/18.groups_claim_token_mapper.png)

We can now configure the client to provide the *groups* scope. You can now assign the *groups* scope either to the **Assigned Default Client Scopes** or to the **Assigned Optional Client Scopes**. If you put it in the Optional category you will need to make sure that Argo CD requests the scope in it's OIDC configuration.

![image alt text](assets/19.groups_claim_assigning_scope.png)

Since we will always want group information, I recommend using the Default category. Make sure you click **Add selected** and that the *groups* claim is in the correct list on the **right**.

![image alt text](assets/20.groups_claim_assign_default_scope.png)

**Create a group called ****_ArgoCDAdmins_****.**

![image alt text](assets/21.group_claim_admin_group.png)

### **Configuring Argo CD OIDC**

Let's start by storing the client secret you generated earlier in the Argo CD secret Argo CD-secret

1. First you'll need to encode the client secret in base64: `$ echo -n '83083958-8ec6-47b0-a411-a8c55381fbd2' | base64`

2. Then you can edit the secret and add the base64 value to a new key called oidc.keycloak.clientSecret using 

`kubectl edit secret ****openshift-gitops-secret**** -n openshift-gitops`

Your Secret should look something like this:

```
apiVersion: v1 
kind: Secret 
Metadata:
name: openshift-gitops-secret 
data:
  oidc.keycloak.clientSecret: ODMwODM5NTgtOGVjNi00N2IwLWE0MTEtYThjNTUzODFmYmQy …
```


Now we can edit the Argo CD cr and add the oidc configuration to enable our keycloak authentication. You can use 

`$ kubectl edit argocd -n openshift-gitops`.

Your Argo CD cr should look like this:

```
apiVersion: argoproj.io/v1alpha1
kind: ArgoCD
metadata:
  creationTimestamp: null
  name: argocd
  namespace: argocd
spec:
  resourceExclusions: |
    - apiGroups:
      - tekton.dev
      clusters:
      - '*'
      kinds:
      - TaskRun
      - PipelineRun
  oidcConfig: |
    name: OpenShift Single Sign-On
    issuer: https://keycloak.example.com/auth/realms/myrelam
    clientID: argocd
    clientSecret: $oidc.keycloak.clientSecret
    requestedScopes: ["openid", "profile", "email", "groups"]
  server:
    route:
      enabled: true
```


Make sure that:
- **issuer** ends with the correct realm (in this example *myrealm*)
- **clientID** is set to the Client ID you configured in Keycloak 
- **clientSecret** points to the right key you created in the *argocd-secret* Secret 
- **requestedScopes** contains the *groups* claim if you didn't add it to the Default scope.

### Login via Keycloak (RHSSO)

![image alt text](assets/22.argocd_login_keycloak_rhsso.png)

### **Keycloak Identity brokering with OpenShift OAuthClient**

Prior to configuring OpenShift 4 Identity Provider, please locate the correct OpenShift 4 API URL up. The easiest way to obtain it is to invoke the following command (this might require [installing jq command](https://stedolan.github.io/jq/download/) separately) 

`curl -s -k -H "Authorization: Bearer $(oc whoami -t)" https://<openshift-user-facing-api-url>/apis/config.openshift.io/v1/infrastructures/cluster | jq ".status.apiServerURL". `

In most cases, the address will be protected by HTTPS. Therefore, it is essential to configure X509_CA_BUNDLE in the container and set it to /var/run/secrets/kubernetes.io/serviceaccount/ca.crt. Otherwise, Keycloak won’t be able to communicate with the API Server.

Go to Identity Providers and select Openshift v4. Set the Base Url to OpenShift 4 API URL. Client ID as keycloak-broker(can be anything) and Client Secret to any secret that you want to set in Step 7.

## **Registering an OAuth Client** 

```
kind: OAuthClient
apiVersion: oauth.openshift.io/v1
metadata:
 name: keycloak-broker 
secret: "..." 
redirectURIs:
"https://keycloak-keycloak.apps.dev-svc-4.7-020201.devcluster.openshift.com/auth/realms/myrealm/broker/openshift-v4/endpoint" 
grantMethod: prompt 
```

1. The name of the OAuth client is used as the client_id parameter when making requests to <namespace_route>/oauth/authorize and <namespace_route>/oauth/token.
2. The secret is used as the client_secret parameter when making requests to <namespace_route>/oauth/token.
3. The redirect_uri parameter specified in requests to <namespace_route>/oauth/authorize and <namespace_route>/oauth/token must be equal to or prefixed by one of the URIs listed in the redirectURIs parameter value.
4. The grantMethod is used to determine what action to take when this client requests tokens and has not yet been granted access by the user. Specify auto to automatically approve the grant and retry the request, or prompt to prompt the user to approve or deny the grant.



Now you can log into Argo CD using your Openshift Credentials through Keycloak as an Identity Broker.



![image alt text](assets/23.argocd_ui_keycloak_rhsso.png)

**Configure Groups and Argo CD RBAC**

After this point, You must provide relevant access to the user to create applications, projects e.t.c.,. This can be achieved in two steps.

1. Add the logged in user to the keycloak group *ArgoCDAdmins* created earlier. 

![image alt text](assets/24.add_user_to_keycloak.png)

2. Make sure *ArgoCDAdmins* group has required permissions in the Argo CD-rbac configmap. Please refer to the Argo CD RBAC documentation [here](https://argoproj.github.io/argo-cd/operator-manual/rbac/).

In this case, I wish to provide admin access to the users in *ArgoCDAdmins* group 

`$ kubectl edit configmap argocd-rbac-cm -n openshift-gitops`

```
apiVersion: v1
kind: ConfigMap
metadata:
  name: argocd-rbac-cm
data:
  policy.csv: |
    g, ArgoCDAdmins, role:admin
```

### Working with Dex

**NOTE:** As of v1.3.0, Dex is automatically configured. You can log into the default Argo CD instance in the openshift-gitops namespace using the OpenShift or kubeadmin credentials. As an admin you can disable the Dex installation after the Operator is installed which will remove the Dex deployment from the openshift-gitops namespace.

**NOTE:** `DISABLE_DEX` environment variable & `.spec.dex` fields are no longer supported in OpenShift GitOps v1.10 onwards. Dex can be enabled/disabled by setting `.spec.sso.provider: dex` as follows

```
spec:
  sso:
    provider: dex
    dex:
      openShiftOAuth: true
```

`oc patch argocd argocd --type='merge' --patch='{ "spec": { "sso": { "provider": "dex", "dex": {"openShiftOAuth": true}}}}`

**NOTE:** Dex resource creation will not be triggered, unless there is valid Dex configuration expressed through `.spec.sso.dex`. This could either be using the default openShift configuration

```
spec:
  provider: dex
  sso:
    dex:
      openShiftOAuth: true
```

`oc patch argocd/openshift-gitops -n openshift-gitops --type='merge' --patch='{ "spec": { "sso": { "provider": "dex", "dex": {"openShiftOAuth": true}}}}`

or it could be custom Dex configuration provided by the user:

```
spec:
  sso:
    dex:
      config: <custom-dex-config>
```

`oc patch argocd/openshift-gitops -n openshift-gitops --type='merge' --patch='{ "spec": { "sso": { "provider": "dex", "dex": {"config": <custom-dex-config>}}}}`

**NOTE: Absence of either will result in an error due to failing health checks on Dex**

#### Uninstalling Dex

**NOTE:** `DISABLE_DEX` environment variable & `.spec.dex` fields are no longer supported in OpenShift GitOps v1.10 onwards. Please use `.spec.sso.provider` to enable/disable Dex.  

Dex can be uninstalled either by removing `.spec.sso` from the Argo CD CR, or switching to a different SSO provider.  

You can enable RBAC on Argo CD by following the instructions provided in the Argo CD [RBAC Configuration](https://argoproj.github.io/argo-cd/operator-manual/rbac/). Example RBAC configuration looks like this.

```
spec:
  sso:
    provider: dex
    dex:
      openShiftOAuth: true
  rbac:
    defaultPolicy: 'role:readonly'
    policy: |
      g, system:cluster-admins, role:admin
      g, ocp-admins, role:admin
    scopes: '[groups]'
```


`oc patch argocd/openshift-gitops -n openshift-gitops --type='merge' --patch='{ "spec": { "rbac": { "defaultPolicy": "role:readonly", "scopes": "[groups]", "policy": "g, system:cluster-admins, role:admin\ng, ocp-admins, role:admin" } } }'`


#### Restricting dex / openShiftOAuth to only a set of groups

As discussed here [https://cloud.redhat.com/blog/openshift-authentication-integration-with-argocd](https://cloud.redhat.com/blog/openshift-authentication-integration-with-argocd) you can restrict oauth access to certain groups. Currently it is not possible to restrict the Argo CD to only a set of groups, through `openShiftOAuth: true`, the RFE is tracked upstream [here](https://github.com/argoproj-labs/argocd-operator/issues/391). However, you can let the operator generate the oauth client and dex.config and then configure it manually and thus be able to extend it.

Assuming you have done the above steps to enable `openShiftOAuth: true`: you can use the following commands to:

1. fetch the current dex.config from the Config Map, extend it with the required groups (e.g. here cluster-admins)

2. disable the openShiftOAuth provisioning

3. Put the extended config as manual dex.config

This will disable any automatic (and further) full management of the dex / OpenShift integration.

```
oidc_config=$(oc get cm -n openshift-gitops argocd-cm -o json | jq '.data["dex.config"]' | sed 's@/callback@/callback\\n	groups:\\n  	- cluster-admins@' | sed 's/"//g')
oc patch argocd/openshift-gitops -n openshift-gitops --type='json' --patch='[{"op": "remove", "path": "/spec/sso/dex/openShiftOAuth" }]'
oc patch argocd/openshift-gitops -n openshift-gitops --type='merge' --patch="{ \"spec\": { \"sso\": { \"dex\": { \"config\": \"${oidc_config}\" } } } }"
```

## Getting started with GitOps Application Manager (kam)

### Download the kam CLI

![image alt text](assets/25.download_kam_cli.png)

![image alt text](assets/26.kam_download_index.png)


### **Bootstrap a GitOps repository**

[https://github.com/redhat-developer/kam/tree/master/docs/journey/day1](https://github.com/redhat-developer/kam/tree/master/docs/journey/day1)



## Setting up a new Argo CD instance

GitOps Operator installs an instance of Argo CD in **openshift-gitops**namespace with additional permissions, which allows it to manage certain cluster scoped resources.

If a user wishes to install their own instance for managing cluster configurations or deploying applications, the user can do so by deploying their own instance of Argo CD. 

The newly deployed instance, by default will only have the permissions to manage resources in the namespace where the Argo CD instance is being deployed. 

### Application Delivery

Multiple engineering teams may use their own instances of Argo CD to continuously deliver their applications. The recommended approach to doing so would be to let teams manage their own isolated Argo CD instances. 

The new instance of Argo CD is granted permissions to manage/deploy resources only for the namespace in which the instance is deployed. 

#### Argo CD Installation

1. To install an Argo CD instance, go to Installed Operators.

2. Create a new project or select an existing project where you want to install the Argo CD instance.

![image alt text](assets/27.create_new_project.png)

* Select Openshift GitOps Operator from installed operators and select Argo CD tab.

![image alt text](assets/28.create_new_argocd_instance.png)

* Click on "Create" button to create Argo CD Instance and specify following configuration:

    * Name: /<argocd-instance-name/>

    * Server -> Route -> Enable Route = true (creates an external OS Route to access Argo CD server)

* Open the Argo CD web UI by clicking on the route which is created in the project where the Argo CD is installed.

![image alt text](assets/29.argocd_new_instance_route.png) 

#### **Enable Replicas for Argo CD Server and Repo Server**

A user can enable a number of replicas for the Argo CD-server and Argo CD-repo-server workloads. As these workloads are stateless, the replica count can be increased to distribute the workload better among pods. However, if a horizontal autoscaler is enabled on Argo CD-server, it will be prioritized over the number set for replicas.

**Example**

```
apiVersion: argoproj.io/v1alpha1
kind: ArgoCD
metadata:
  name: example-argocd
  labels:
    example: repo
spec:
  repo:
    replicas: 1
  server:
    replicas: 1
    route:
      enabled: true
      path: /
      tls:
        insecureEdgeTerminationPolicy: Redirect
        termination: passthrough
      wildcardPolicy: None
```

#### Enable Notifications with Argo CD instance

Argo CD Notifications controller can be enabled/disabled using a new toggle within the Argo CD CR with default specs as follows:

``` yaml
apiVersion: argoproj.io/v1alpha1
kind: ArgoCD
metadata:
  name: example-argocd
spec:
  notifications:
    enabled: True
```

Notifications are disabled by default. Please refer to [upstream documentation](https://argocd-operator.readthedocs.io/en/latest/usage/notifications/) for further information

#### Deploy resources to a different namespace

To grant Argo CD the permissions to manage resources in multiple namespaces, we need to configure the namespace with a label **"Argo CD.argoproj.io/managed-by"** and the value being the **namespace** of the Argo CD instance meant to manage the namespace. 

**Example**: For Argo CD instance deployed in the namespace `foo` wants to manage resources in namespace `bar`.

* Create the following yaml named namespace.yaml ( available from July 21st / GitOps 1.2 )

```
apiVersion: v1
kind: Namespace
metadata:
  name: bar // new namespace to be managed by an existing Argo CD instance
  labels:
    argocd.argoproj.io/managed-by: foo // namespace of the Argo CD instance
```


* Then, run the following command to create/configure the namespace. 

`oc apply -f namespace.yaml`

### Via Openshift Console - 

On Openshift Console, as an admin, navigate to **User Management -> Role Bindings ->** select **Create Binding.**

This would open up a form, which would guide you through the process of creating a RoleBinding. 

* For Binding Type select **Namespace role binding (RoleBinding)**

    * We only need to provide the Binding Type, if selected Project is "All Projects"

    * If the Project is already selected as the one you want to create RoleBinding for, it does not ask for Binding Type and assumes it to be a RoleBinding. 

* Under Role Binding, provide a RoleBinding **Name** and **Namespace**(the one you are granting permissions for).

* For Role, Select the Cluster Role** admin** (CR admin) from the drop down list. 

* Under Subject, Select **Service Account** and the provide the Subject Namespace and Name. For our example it would be -

    * Subject Namespace: openshift-gitops

    * Subject Name: openshift-gitops-argocd-application-controller

* Click on **Create** to create the RoleBinding

![image alt text](assets/30.create_role_binding.png)

#### Deploy resources to a different namespace with custom role

As an administrative user, when you give Argo CD access to a namespace by using the `argocd.argoproj.io/managed-by` label, it assumes namespace-admin privileges. These privileges are an issue for administrators who provide namespaces to non-administrators, such as development teams, because the privileges enable non-administrators to modify objects such as network policies.

With this update, administrators can configure a common cluster role for all the managed namespaces. In role bindings for the Argo CD application controller, the Operator refers to the `CONTROLLER_CLUSTER_ROLE` environment variable. In role bindings for the Argo CD server, the Operator refers to the `SERVER_CLUSTER_ROLE` environment variable. If these environment variables contain custom roles, the Operator doesn’t create the default admin role. Instead, it uses the existing custom role for all managed namespaces.

**Example**: Custom role environment variables in operator Subscription:

```
apiVersion: operators.coreos.com/v1alpha1
kind: Subscription
metadata:
  name: argocd-operator
  namespace: argocd
spec:
  config:
    env:
    - name: CONTROLLER_CLUSTER_ROLE
      value: custom-controller-role
    - name: SERVER_CLUSTER_ROLE
      value: custom-server-role
```

**Example**: Custom role environment variables in operator Deployment:

```
kind: Deployment
apiVersion: apps/v1
metadata:
  name: argocd-operator-controller-manager
  namespace: argocd
spec:
  replicas: 1
  template:
    spec:
      containers:
          env:
          - name: CONTROLLER_CLUSTER_ROLE
            value: custom-controller-role
          - name: SERVER_CLUSTER_ROLE
            value: custom-server-role
```


### Cluster Configuration

When the user wishes to install Argo CD with the purpose of managing OpenShift cluster resources, Argo CD is granted permissions to [manage specific cluster-scoped resources](https://docs.google.com/document/d/1HncLIPlUkO5rfTHCi4zAygB6Xx6K3dAgI5PM5GT1G6A/edit#heading=h.e3snv4wit2fc) which include [platform operators](https://docs.openshift.com/container-platform/4.6/architecture/control-plane.html#platform-operators_control-plane), optional OLM operators, user management, etc. **Argo CD is not granted cluster-admin**.

###  In-built permissions for cluster configuration

Argo CD is granted the following permissions to manage specific cluster-scoped resources which include platform operators, optional OLM operators and user management. **Argo CD is not granted cluster-admin**.


User can extend the permissions provided to Argo CD instance by following the steps provided in this [section](#heading=h.8m0tejtgffa7)  


<table>
  <tr>
    <td>Resource Groups</td>
    <td>What does it configure for the user/administrator</td>
  </tr>
  <tr>
    <td>operators.coreos.com</td>
    <td>Optional operators managed by OLM</td>
  </tr>
  <tr>
    <td>user.openshift.io , rbac.authorization.k8s.io</td>
    <td>Groups, Users and their permissions.</td>
  </tr>
  <tr>
    <td>config.openshift.io</td>
    <td>Control plane Operators managed by CVO used to configure cluster-wide build configuration, registry configuration, scheduler policies, etc.</td>
  </tr>
  <tr>
    <td>storage.k8s.io</td>
    <td>Storage.</td>
  </tr>
  <tr>
    <td>console.openshift.io</td>
    <td>Console customization.</td>
  </tr>
</table>


#### Argo CD Installation

To manage cluster-config, deploy an ArgoCD instance using the steps provided above. 

* As an admin, update the existing Subscription Object for Gitops Operator and add `ARGOCD_CLUSTER_CONFIG_NAMESPACES` to the spec.

* On Openshift Console, go to * **Administration -> CustomResourceDefinition -> Subscription -> Instances** and select **"openshift-gitops-operator".**

![image alt text](assets/4.subscription_instance.png)


Select the **YAML** tab and edit the Subscription yaml to add ENV, **ARGOCD_CLUSTER_CONFIG_NAMESPACES** as defined below.

```
spec:
  config:
    env:
    - name: ARGOCD_CLUSTER_CONFIG_NAMESPACES
      value: openshift-gitops, <namespace where Argo CD instance is installed>
```

#### Default Permissions provided to Argo CD instance

By default Argo CD instance is provided the following permissions - 

* Argo CD instance is provided with ADMIN privileges for the namespace it is installed in. For instance, if an Argo CD instance is deployed in **foo** namespace, it will have **ADMIN privileges** to manage resources for that namespace. 

* Argo CD is provided the following cluster scoped permissions because Argo CD requires cluster-wide read privileges on resources to function properly. (Please see https://argo-cd.readthedocs.io/en/stable/operator-manual/security/#cluster-rbac for more details.): 

```
 - verbs:
    - get
    - list
    - watch
   apiGroups:
    - '*'
   resources:
    - '*'
 - verbs:
    - get
    - list
   nonResourceURLs:
    - '*'
```


* Argo CD instance is provided additional Cluster Scoped permissions if it is used for Cluster Config Management as defined above ([https://docs.google.com/document/d/1147S5yOdj5Golj3IrTBeeci2E1CjAkieGCcl0w90BS8/edit?pli=1#heading=h.itev1vnvtlyl](#heading=h.itev1vnvtlyl))

```
- verbs:
    - '*'
   apiGroups:
    - operators.coreos.com
   resources:
    - '*'
 - verbs:
    - '*'
   apiGroups:
    - operator.openshift.io
   resources:
    - '*'
 - verbs:
    - '*'
   apiGroups:
    - user.openshift.io
   resources:
    - '*'
 - verbs:
    - '*'
   apiGroups:
    - config.openshift.io
   resources:
    - '*'
 - verbs:
    - '*'
   apiGroups:
    - console.openshift.io
   resources:
    - '*'
 - verbs:
    - '*'
   apiGroups:
    - ''
   resources:
    - namespaces
    - persistentvolumeclaims
    - persistentvolumes
    - configmaps
 - verbs:
    - '*'
   apiGroups:
    - rbac.authorization.k8s.io
   resources:
    - '*'
 - verbs:
    - '*'
   apiGroups:
    - storage.k8s.io
   resources:
    - '*'
 - verbs:
    - '*'
   apiGroups:
    - machine.openshift.io
   resources:
    - '*'
```

#### Additional permissions

If the user wishes to expand the permissions granted to Argo CD, they need to create Cluster Roles with additional permissions and then a new Cluster Role Binding to associate them to a Service Account. 

For understanding, we will extend the permissions for pre-installed Argo CD instance to be able to list the secrets for all namespaces. 

##### 	Create Cluster Role

##### Via OpenShift Console-

* On Openshift Console, as an admin, navigate to **User Management -> Roles -> Create Role**

* Use the following ClusterRole Yaml template and add rules to specify the additional permissions. For our example, we are adding the permissions to list the secrets for all namespaces. 

* Click on **Create**

##### Via CLI - 

* Alternatively, user can create the following yaml using the command - 

`oc create -f <path-to-following-yaml`

```
apiVersion: rbac.authorization.k8s.io/v1
kind: ClusterRole
metadata:
  # "namespace" omitted since ClusterRoles are not namespaced
  name: secrets-cluster-role
rules:
- apiGroups: [""] #specifies core api groups
  resources: ["secrets"]
  verbs: ["*"]
```


##### 	Create Cluster Role Binding

##### Via CLI - 

* Create the following yaml named cluster_role_binding.yaml

```
apiVersion: rbac.authorization.k8s.io/v1
# This cluster role binding allows Service Account to read secrets in any namespace.
kind: ClusterRoleBinding
metadata:
  name: read-secrets-global
roleRef:
  apiGroup: rbac.authorization.k8s.io
  kind: ClusterRole
  name: secrets-cluster-role # Name of cluster role to be referenced
subjects:
- kind: ServiceAccount
  name: openshift-gitops-argocd-application-controller
  namespace: openshift-gitops 
```


* Use the following command to create Cluster Role Binding with the yaml provided above -

		
`oc create -f cluster_role_binding.yaml`
	

##### Via OpenShift Console -

* On OpenShift Console, as an admin, navigate to **User Management -> Role Bindings -> Create Binding**

* Under the Projects tab, make sure you have selected "All Projects", if not then select it.

* Select Binding Type as **Cluster-wide role binding (ClusterRoleBinding)**

* Provide Role Binding Name, this should be unique, example - "read-secrets-global"

* Select the Cluster Role created in previous steps or any existing cluster role from the drop down list. For our example, we will select "secrets-cluster-role" from the list.

* Under Subject, Select **Service Account** and the provide the Subject Namespace and Name. For our example it would be -

    * Subject Namespace: openshift-gitops

    * Subject Name: openshift-gitops-argocd-application-controller

* Click on **Create** to create the Cluster Role Binding

## Configure resource quota/requests for OpenShift GitOps workloads

This section covers the steps to create, update and delete resource requests and limits for Argo CD workloads.

The Argo CD Custom Resource allows you to create the workloads with desired resource requests and limits. This is required when a user/admin wishes to deploy his Argo CD instance in a namespace that is set with [Resource Quota](https://kubernetes.io/docs/concepts/policy/resource-quotas/).

For example, the below Argo CD instance deploys the Argo CD workloads such as Application Controller, ApplicationSet Controller, Dex, Redis, Repo Server and Server with resource requests and limits. Similarly you can also create the other workloads with resource requirements.

**Note:** The resource requirements for the workloads in the below example are not the recommended values. Please do not consider them as defaults for your instance.

```
apiVersion: argoproj.io/v1alpha1
kind: ArgoCD
metadata:
  name: example
spec:
  server:
    resources:
      limits:
        cpu: 500m
        memory: 256Mi
      requests:
        cpu: 125m
        memory: 128Mi
    route:
      enabled: true
  applicationSet:
    resources:
      limits:
        cpu: '2'
        memory: 1Gi
      requests:
        cpu: 250m
        memory: 512Mi
  repo:
    resources:
      limits:
        cpu: '1'
        memory: 512Mi
      requests:
        cpu: 250m
        memory: 256Mi
  sso:
    dex:
      resources:
        limits:
          cpu: 500m
          memory: 256Mi
        requests:
          cpu: 250m
          memory: 128Mi
  redis:
    resources:
      limits:
        cpu: 500m
        memory: 256Mi
      requests:
        cpu: 250m
        memory: 128Mi
  controller:
    resources:
      limits:
        cpu: '2'
        memory: 2Gi
      requests:
        cpu: 250m
        memory: 1Gi
```

### Patch the Argo CD instance to update the resource requirements

A User can update the resource requirements for all or any of your workloads post installation.

For example, A user can update the Application Controller **resource requests** of an Argo CD instance named "example" in Argo CD namespace using the below commands.

`kubectl -n argocd patch argocd example --type='json' -p='[{"op": "replace", "path": "/spec/controller/resources/requests/cpu", "value":"1"}]'`

`kubectl -n argocd patch argocd example --type='json' -p='[{"op": "replace", "path": "/spec/controller/resources/requests/memory", "value":"512Mi"}]'`


Similarly, A user can update the Application Controller **resource limits** of an Argo CD instance named "example" in Argo CD namespace using the below commands.

`kubectl -n argocd patch argocd example --type='json' -p='[{"op": "replace", "path": "/spec/controller/resources/limits/cpu", "value":"4"}]'`

`kubectl -n argocd patch argocd example --type='json' -p='[{"op": "replace", "path": "/spec/controller/resources/limits/memory", "value":"2048Mi"}]'`

**The above commands can be modified to replace application controller with any other OpenShift GitOps workloads such as ApplicationSet Controller, Dex, Redis, Repo Server, Server, Keycloak e.t.c.,.**

### Remove the resource requirements for Argo CD workloads

A User can also remove resource requirements for all or any of your workloads post installation.

For example, A user can remove the Application Controller resource requests an Argo CD instance named "example" in Argo CD namespace using the below command.

`kubectl -n argocd patch argocd example --type='json' -p='[{"op": "remove", "path": "/spec/controller/resources/requests/cpu"}]'`

`kubectl -n argocd patch argocd example --type='json' -p='[{"op": "remove", "path": "/spec/controller/resources/requests/memory"}]'`

Similarly, A user can remove the Application Controller resource limits of example Argo CD instance in Argo CD namespace using the below command.

`kubectl -n argocd patch argocd example --type='json' -p='[{"op": "remove", "path": "/spec/controller/resources/limits/cpu"}]'`

`kubectl -n argocd patch argocd example --type='json' -p='[{"op": "remove", "path": "/spec/controller/resources/limits/memory"}]'`


The above commands can be modified to replace controller with any other Argo CD workloads such as ApplicationSet Controller, Dex, Redis, Repo Server, Server and others.

## Running default Gitops workloads on Infrastructure Nodes

Infrastructure nodes prevent additional billing cost against subscription counts. 
OpenShift allows certain workloads installed by the OpenShift GitOps Operator to run on Infrastructure Nodes. This comprises the workloads that are installed by the GitOps Operator by default in the openshift-gitops namespace, including the default Argo CD instance in that namespace.
Note: Other Argo CD instances installed to user namespaces are not eligible to run on Infrastructure nodes.
	
Follow the steps to move these default workloads to infrastructure node
* kam deployment
* cluster deployment (backend service)
* openshift-gitops-applicationset-controller deployment
* openshift-gitops-dex-server deployment
* openshift-gitops-redis deployment
* openshift-gitops-redis-ha-haproxy deployment
* openshift-gitops-repo-sever deployment
* openshift-gitops-server deployment
* openshift-gitops-application-controller statefulset
* openshift-gitops-redis-server statefulset
	
#### Adding label to existing nodes

	
* Please refer to official docs about infrastructure nodes -                                                   [https://access.redhat.com/solutions/5034771](https://access.redhat.com/solutions/5034771) [https://docs.openshift.com/container-platform/4.6/machine_management/creating-infrastructure-machinesets.html](https://docs.openshift.com/container-platform/4.6/machine_management/creating-infrastructure-machinesets.html) 

* Label your existing nodes as **Infrastructure** via cli or from openshift UI -  

`oc label node <node-name> node-role.kubernetes.io/infra=""`


* To isolate the workloads on Infra nodes and prevent other workloads to schedule on these nodes, **taints** can be applied on these nodes, for example a sample taint can be added from cli - 

`oc adm taint nodes -l node-role.kubernetes.io/infra infra=reserved:NoSchedule infra=reserved:NoExecute`

#### Add *runOnInfra* toggle in the GitopsService CR to add infra node selector

`oc edit gitopsservice -n openshift-gitops`

```
apiVersion: pipelines.openshift.io/v1alpha1
kind: GitopsService
metadata:
  name: cluster
spec:
  runOnInfra: true
```

#### Add *tolerations* to the GitopsService CR

If taints are added to your nodes you can add tolerations in the CR, sample toleration - 

`oc edit gitopsservice -n openshift-gitops`

```
apiVersion: pipelines.openshift.io/v1alpha1
kind: GitopsService
metadata:
  name: cluster
      spec:
  runOnInfra: true
  tolerations:
  - effect: NoSchedule
    key: infra
    value: reserved
  - effect: NoExecute
    key: infra
    value: reserved 
```

###### Verify that the workloads in  openshift-gitops  namespace are now scheduled on infrastructure nodes, if you click on any pod and see its details, you can see the nodeSelector and tolerations added.

Note - Any manually added nodeSelectors and tolerations in the default Argo CD CR will be overwritten by the toggle and tolerations in gitops service CR.![image alt text](assets/31.operator_nodeSelector_tolerations.jpg)

## Using NodeSelector and Tolerations in Default Instance of Openshift GitOps	

Users can set custom nodeSelectors and tolerations in their default workloads by editing their GitopsService CR like so:

```
kind: GitopsService
metadata:
  name: cluster	
spec:
  nodeSelector:
    key1: value1
  tolerations:
  - effect: NoSchedule
    key: key1
    value: value1 	
```
	
Note: The operator also has default nodeSelector for Linux, and runOnInfra toggle also sets Infrastructure nodeSelector in the workloads. All these nodeSelectors will be merged with precedence given to the custom nodeSelector in case the keys match.
	

## Managing MachineSets with OpenShift GitOps

Machinesets are resources that are created during an OpenShift cluster's installation and can be used to manipulate compute units or "machines" on said OpenShift cluster. They typically contain cluster specific information such as availability zones that are hard to predict, and randomly generated names that cannot be known beforehand. As such, machinesets are hard targets to manage in a GitOps way. However, users wanting to manage their machinests using Argo CD can still do so, with a little manual effort, by leveraging server-side apply.

Users can manually find out the resource names for the machinesets available on their clusters by running the command:
`oc get machinesets -n openshift-machine-api`

Users can then create a patch for this resouce by only expressing the name of the target machineset and the specific set of fields and values that they would like to modify and manage through Argo CD. For example:

```
apiVersion: machine.openshift.io/v1beta1
kind: MachineSet
metadata:
  name: rhoms-4-10-081004-6jgmc-worker-us-east-2a
spec:
  replicas: 3

```

Users can store the above described patch within their GitOps repositories to be applied and managed along with other Argo CD managed resources.

[Kubernetes Server Side Apply](https://kubernetes.io/docs/reference/using-api/server-side-apply/) allows users to patch existing resources and manage specific sets of fields only by setting the 'field manager' for those fields appropriately. Argo CD will soon include the ability to support server-side apply for manifests as described in this [accepted proposal](https://github.com/argoproj/argo-cd/blob/master/docs/proposals/server-side-apply.md#server-side-apply-support-for-argocd). Users will have the option to express that they would like to enforce server-side apply through a new sync option either at application level, or at individual resource level by leveraging appropriate annotations (more details [here](https://github.com/argoproj/argo-cd/blob/master/docs/proposals/server-side-apply.md#use-cases)).

On following these steps, users should be able to manage their machinesets using Argo CD v2.5 and upwards (available with OpenShift GitOps v1.7 and upwards). They should be able to have Argo CD apply their patches to existing resources using server-side apply, see the changes reflected on cluster, and have the 'field manager' updated appropriately for their resources. 

## Monitoring 

OpenShift GitOps automatically detects Argo CD instances on the cluster and wires them up with the cluster monitoring stack with one alert installed out-of-the-box for reporting out-of-sync apps. No additional configuration is required.

Note that the metrics provided are for the Argo CD instance itself, and don’t include metrics provided by the applications.

To run simple queries against the Argo CD metrics, you can go to the metrics page of the Developer Console, select the namespace that Argo CD was installed into, select the Metrics tab, and enter a PromQL query in the custom queries field, for example

<table>
  <tr>
    <td>sum(argocd_app_info{dest_namespace=~"default",health_status!=""}) by (health_status)</td>
  </tr>
</table>


![image alt text](assets/32.monitoring.png)

To take full advantage of the metrics provided by Argo CD, you can install Grafana to help analyze and visualize the metrics.  This [blog post](https://www.redhat.com/en/blog/custom-grafana-dashboards-red-hat-openshift-container-platform-4) walks you through deploying a custom Grafana instance to your cluster using the community provided Grafana operator.  *Note that community Operators are operators which have not been vetted or verified by Red Hat. Community Operators should be used with caution because their stability is unknown. Red Hat provides no support for Community Operators.*

The Argo CD project provides a sample Grafana dashboard [here](https://github.com/argoproj/argo-cd/blob/master/examples/dashboard.json) which can be imported into installed Grafana instance.

## Logging 

To store and retrieve logs, a user can choose to leverage the Logging Stack provided by OpenShift. It provides a better visualization of logs using Kibana Dashboard. To integrate Argo CD with OpenShift Logging stack, OpenShift Logging default options enable logging with Argo CD.  No additional configuration is required.

#### Navigating Argo CD logs using the Kibana Dashboard

As a prerequisite, OpenShift Logging with default options is installed

Steps:

* First, we need to open the Kibana Dashboard. Users can access the Kibana Dashboard by clicking **Logging** under the **Observability** tab. 

![image alt text](assets/33.logging.png)

* If this is the first time the Kibana dashboard is launched, an index pattern needs to be created in Kibana. A simple `"*"` index will do for now.![image alt text](assets/34.kibana_index_pattern.png)

Use **_@timestamp_** as Time Filter Field Name. ![image alt text](assets/35.kibana_timestamp_field.png)

* After the creation of the Index, select the **_Discover_**  tab on the left hand side. Provide filters to retrieve logs for Argo CD. 

Following filters can be created to retrieve logs for OOTB Argo CD instance in **openshift-gitops** namespace

* Under the search bar, click on "add a filter".

* Provide `kubernetes.namespace_name` as the filter with value `openshift-gitops`. This filter would retrieve logs for all the pods in "openshift-gitops" namespace. ![image alt text](assets/36.kibana_add_filter.png)  

* To retrieve logs for particular pods, additional filters like **kubernetes.pod_name** can be added to the filter list.

* Once the filter is created, users can see the filtered logs on the dashboard. 

## Prevent auto-reboot during Argo CD sync with machine configs

Nodes in [Red Hat OpenShift](https://developers.redhat.com/openshift) can be updated automatically through OpenShift's Machine Config Operator (MCO). A machine config is a custom resource that helps a cluster manage the complete life cycle of its nodes. When a machine config resource is created or updated in a cluster, the MCO picks up the update, performs the necessary changes to the selected nodes, and restarts the nodes gracefully by cordoning, draining, and rebooting them. The MCO handles everything ranging from the kernel to the kubelet.

However, interactions between the MCO and the [GitOps workflow](https://developers.redhat.com/topics/gitops) can introduce major performance issues and other undesired behavior. This article shows how to make the MCO and the [Argo CD](https://argoproj.github.io/) GitOps orchestration tool work well together.

## **Machine configs and Argo CD: Performance challenges**

When using machine configs as part of a GitOps workflow, the following sequence can produce suboptimal performance:

1. Argo CD starts a [sync job](https://argo-cd.readthedocs.io/en/stable/user-guide/auto_sync/) after a commit to the Git repository containing application resources.

2. If Argo CD notices a new or changed machine config while the sync operation is ongoing, MCO picks up the change to the machine config and starts rebooting the nodes to apply it.

3. If any of the nodes that are rebooting contain the Argo CD application controller, the application controller terminates and the application sync is aborted.

Because the MCO reboots the nodes in sequential order, and the Argo CD workloads can be rescheduled on each reboot, it could take some time for the sync to be completed. This could also result in undefined behavior until the MCO has rebooted all nodes affected by the machine configs within the sync.

For more details and implementation, please refer to this [blog post](https://developers.redhat.com/articles/2021/12/20/prevent-auto-reboot-during-argo-cd-sync-machine-configs#). 

## Health status of OpenShift resources

This enhancement adds support to display the Health status of OpenShift resources like DeploymentConfig, routes and Operators that you install using OLM. This enables you to better monitor the overall health status of your application.

Create an Argo CD Application with the below details.

![image alt text](assets/37.jenkins_application_summary.png)


Sync the application and wait for the resources to be created. After a while you will notice that the deployment config resource is created. Click on the deployment config resource to get the health and status information.

![image alt text](assets/38.jenkins_app.png) 

![image alt text](assets/37.jenkins_application_summary.png)

## Upgrade GitOps Operator from v1.0.1 to v1.1.0 (GA)

On upgrade from v1.0.1, GitOps operator renames the default Argo CD instance created in **openshift-gitops namespace** from **argocd-cluster** to **openshift-gitops.** 

This is a breaking change and needs some manual steps to be performed before the upgrade. 

1. Before the upgrade, store the content (data) of *argocd-cm**locally. 

2. Delete the **argocd-cluster**instance (default Argo CD instance) that is present in the cluster. 

3. Upgrade the GitOps Operator. 

4. Apply the patch manually from the **argocd-cm**for the resources that were previously present on the previous Argo CD instance

5. Login to Argo CD cluster and check if the previous configurations are present. 

## Upgrade GitOps Operator from v1.1.2 to v1.2.0 (GA)

On upgrade from v1.1.2 to v1.2.0, GitOps operator updates the **openshift-gitops** namespace with [ResourceQuota](https://kubernetes.io/docs/concepts/policy/resource-quotas/). Which means, any newly created pods in this namespace should have resource requests and limits. 

If you find any issues with respect to pods moving into pending state or error state, please verify if the pod has resource requests/limits set. If not, Either update the pods with resource requests/limits or run the below command to remove the ResourceQuota object.

`oc delete resourcequota openshift-gitops-compute-resources -n openshift-gitops`

## Upgrade GitOps Operator to v1.10 (GA)

GitOps Operator v1.10 introduces breaking changes in SSO configurations. `.spec.dex`, `.spec.sso.image`, `.spec.sso.version`, `.spec.sso.resources` and `.spec.sso.verifyTLS` fields in ArgoCD CR are no longer supported to configure dex/keycloak SSO. If you are using these fields, please update your ArgoCD CR to use equivalent fields under `.spec.sso` for dex/keycloak SSO configurations before upgrading to v1.10.  

Refer [Working with Dex](#working-with-dex) section for more details. <|MERGE_RESOLUTION|>--- conflicted
+++ resolved
@@ -150,29 +150,7 @@
 
 **NOTE:** `DISABLE_DEX` environment variable is no longer supported in OpenShift GitOps v1.10 onwards. Dex can be enabled/disabled using `.spec.sso.provider`. 
 
-<<<<<<< HEAD
-**Note: `DISABLE_DEX` environment variable was earlier scheduled for removal in OpenShift GitOps v1.9.0, but has been extended to v1.10.0.**
-
-* Make sure you disable dex 
-
-```
-spec:
-  config:
-    env:
-      - name: DISABLE_DEX
-        value: "true"
-
-```
-
-```
-oc patch subscriptions.operators.coreos.com/openshift-gitops-operator \
--n openshift-gitops-operator \
---type='merge' \
---patch '{ "spec": { "config": { "env": [ { "name": "DISABLE_DEX", "value": "true" } ] } } }'
-```
-=======
 Make sure you disable dex 
->>>>>>> d2fd0dfe
 
 `oc -n <namespace> patch argocd <argocd-instance-name> --type='json' -p='[{"op": "remove", "path": "/spec/sso"}]'`
 
